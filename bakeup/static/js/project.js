$(document).ready(function() {
    var toastElList = [].slice.call(document.querySelectorAll('.toast'))
    var toastList = toastElList.map(function(toastEl) {
    // Creates an array of toasts (it only initializes them)
        return new bootstrap.Toast(toastEl) // No need for options; use the default options
    });
    console.log(toastList);
    toastList.forEach(toast => toast.show()); // This show them
    if (location.hash) {
        $("button[data-bs-target='" + location.hash + "']").tab("show");
    }
    $(document.body).on("click", "button[data-bs-toggle='tab']", function(event) {
        location.hash = this.getAttribute("data-bs-target");
    });
    $('#customer-order-form').dirty({
        preventLeaving: true,
        leavingMessage: 'Du hast deinen Brotkorb noch nicht abgeschickt. Willst du wirklich die Seite verlassen?', 
    });
});
$(window).on("popstate", function() {
    var anchor = location.hash || $("button[data-bs-toggle='tab']").first().attr("data-bs-target");
    $("button[data-bs-target='" + anchor + "']").tab("show");
});

var popoverTriggerList = [].slice.call(document.querySelectorAll('[data-bs-toggle="popover"]'))
var popoverList = popoverTriggerList.map(function (popoverTriggerEl) {
  return new bootstrap.Popover(popoverTriggerEl)
})


let form = document.querySelectorAll(".form-container");
let container = document.querySelector(".form-add-inline");
let addAnotherContainer = document.querySelector(".add-another-container");
let addButton = document.querySelector(".add-another-form");
let totalForms = document.querySelector("#id_form-TOTAL_FORMS");
let saveButton = document.querySelector(".save-another-form");
if (addButton) {
    addButton.addEventListener('click', addForm);
}

function addRemoveButtonEvent(removeButtons) {
    for (let i = 0; i < removeButtons.length; i++) {
        removeButtons[i].addEventListener("click", removeForm);
    }
}


function addForm(e){
    e.preventDefault();
    saveButton.classList.remove('d-none');
    let totalFormValue = parseInt(totalForms.value);
    let newForm = form[0].cloneNode(true);
    let formRegex = RegExp(`form-(\\d){1}-`,'g');

    newForm.classList.remove('d-none');
    newForm.innerHTML = newForm.innerHTML.replace(/__prefix__/g, `${totalFormValue}`);
    console.log(form[0])
    container.insertBefore(newForm, form[0]);
    
    totalForms.setAttribute('value', `${totalFormValue+1}`);
    let removeButtons = document.querySelectorAll(".remove-another-form");
    addRemoveButtonEvent(removeButtons);
    
}

let removeButtons = document.querySelectorAll(".remove-another-form");

addRemoveButtonEvent(removeButtons);

function removeForm(e) {
    console.log('click');
    e.preventDefault();
    e.target.closest('.list-group-item').remove();
    let totalFormValue = parseInt(document.querySelector("#id_form-TOTAL_FORMS").value);
    totalForms.setAttribute('value', `${totalFormValue-1}`);
    if (totalFormValue - 1 == 0) {
        saveButton.classList.add('d-none');
    }
}

// toggle Sidebar
var sidebarToggler = document.querySelector(".sidebar-toggler");
if (sidebarToggler) {
    sidebarToggler.addEventListener('click', toggleSidebar);
}
var sidebarTogglerHide = document.querySelector('.sidebar-toggler-hide');
if (sidebarTogglerHide) {
    sidebarTogglerHide.addEventListener('click', toggleSidebar);
}
function toggleSidebar() {
    const el = document.querySelector( '.sidebar' );
    if( window.getComputedStyle( el ).display === "none" ) {
        el.style.display = "flex";
        sidebarTogglerHide.style.display = 'block';
    } else {
        el.style.display = ""; // unset flex, so it returns to `none` as defined in the CSS.
        sidebarTogglerHide.style.display = '';
    }
}

let expandAll = document.getElementById('expand-all');
if (expandAll) {
    document.getElementById('expand-all').onclick = function(){
        //click me function!
        console.log(this.getAttribute('aria-expanded'));
        this.setAttribute('aria-expanded', this.getAttribute('aria-expanded') !== 'true');
        this.classList.toggle('show');
        var addShow = false;
        if (this.classList.contains('show')) {
            addShow = true;
        }
        let children = document.querySelectorAll('.collapse');
        // console.log(children);
        children.forEach((c)=>{
            if (addShow) {
                c.classList.add('show');
                document.querySelector('[data-bs-target="#' + c.id + '"]').setAttribute('aria-expanded', true);
            } else {
                c.classList.remove('show');
                document.querySelector('[data-bs-target="#' + c.id + '"]').setAttribute('aria-expanded', false);
            }
        })
    }

}

$('header .shopping-basket a').click(function(e) {
    var modalEl = document.getElementById('checkout');
    var modal = bootstrap.Modal.getOrCreateInstance(modalEl);
    modal.show();
})


function setTotalBasketQuantity(modal, basket) {
    var totalBasketQuantity = 0;
    modal.find('table tbody tr').each(function(){
        console.log($(this).data('basket-quantity'));
        totalBasketQuantity += parseInt(($(this).data('basket-quantity')));
    });
    console.log('ttbasket:', totalBasketQuantity);

    if (totalBasketQuantity == 1) {
        basket.find('.single').show();
        basket.find('.plural').hide();
        basket.find('.empty').hide();
        basket.find('.current-order').hide();
        
    } else if (totalBasketQuantity > 1) {
        basket.find('.plural').show();
        basket.find('.single').hide();
        basket.find('.empty').hide();
        basket.find('.plural .qty').html(totalBasketQuantity);
        basket.find('.current-order').hide();
    }
    if (totalBasketQuantity == 0) {
        $('header .shopping-basket').hide();
        basket.find('.summary').hide();
        basket.find('.empty').show();
        basket.find('.current-order').show();
        modal.find("form").dirty("setAsClean");
        modal.find('form .form-check').removeClass('d-none').hide();
        modal.find('form button[type="submit"]').removeClass('d-none').hide();
        modal.find('form button[data-bs-dismiss="modal"]').show();
        modal.find('.modal-title span').removeClass('d-none').hide();
        modal.find('form input[type="reset"]').removeClass('d-none').hide();
    } else {
        basket.find('.summary').show();
        basket.find('.empty').hide();
        if (totalBasketQuantity > 0) {
            $('header .shopping-basket .order-quantity').removeClass('d-none');
            $('header .shopping-basket .order-quantity').show().html(totalBasketQuantity);
        } else {
            $('header .shopping-basket .order-quantity').hide();
        }
        modal.find("form").dirty("setAsDirty");
        modal.find("form .form-check").removeClass('d-none').show();
        modal.find('form button[type="submit"]').removeClass('d-none').show();
        modal.find('form button[data-bs-dismiss="modal"]').hide();
        modal.find('.modal-title span').removeClass('d-none').show();
        modal.find('form input[type="reset"]').removeClass('d-none').show();
        
    }
}

function updateProduct(product, qty) {
    console.log('qty', qty);
    qty = parseInt(qty);
    var basket = $('#basket');
    var modal = $('.modal-checkout');
    basket.find('.summary').removeClass('d-none');
    basket.find('.current-order').hide();
    var row = $("tr[data-product='" + product + "']");
    var orderedQuantity = row.data('ordered-quantity');
    // set current product basket qty
    row.data('basket-quantity', qty);
    qty = orderedQuantity + qty;
    row.find('select.order-quantity').val(qty);
    if (qty > 0) {
        row.removeClass('d-none');
        row.show();
    } else if (qty == 0) {
        row.hide();
    }
    var totalQuantity = 0;
    $('select.order-quantity').each(function(){
        totalQuantity += parseInt($(this).val());
    });
    setTotalBasketQuantity(modal, basket)
    basket.removeClass('d-none');
    
}

let plus_btns = document.querySelectorAll('.input-group .btn-plus');
let minus_btns = document.querySelectorAll('.input-group .btn-minus');
let qty_inputs = document.querySelectorAll('.input-group input[type=number]');
   plus_btns.forEach(btn=>{
    console.log(btn.disabled)
    if (!btn.previousElementSibling.disabled){
        btn.addEventListener('click', ()=>{
            var value = (btn.previousElementSibling.value == btn.previousElementSibling.max) ? btn.previousElementSibling.max : parseInt(btn.previousElementSibling.value) + 1;
            btn.previousElementSibling.value = value
            var product = btn.getAttribute('data-product');
            updateProduct(product, value);
        })
    }
})
minus_btns.forEach(btn=>{
    if (!btn.nextElementSibling.disabled) {
        btn.addEventListener('click', ()=>{
            var value = (btn.nextElementSibling.value == 0) ? 0 : btn.nextElementSibling.value - 1;
            btn.nextElementSibling.value = value;
            var product = btn.getAttribute('data-product');
            updateProduct(product, value);
            })
        }
    })

$('.modal-checkout .btn-delete').click(function(){
    console.log('click');
    var tr = $(this).parents('tr');
    tr.fadeOut();
    tr.find('.order-quantity').val(0).change();
})
$('.modal-checkout form input[type="reset"]').click(function(){
    var form = $(this).parents('form');
    form.find('.form-check').removeClass('d-none').hide();
    form.find('button[type="submit"]').removeClass('d-none').hide();
    form.find('input[type="reset"]').removeClass('d-none').hide();
    form.find('button[data-bs-dismiss="modal"]').show();

    var basket = $('#basket');
    $('header .shopping-basket .order-quantity').hide();
    basket.find('.summary').hide();
    basket.find('.empty').show();
    basket.find('.current-order').show();
})

$(function(){
    if ($('.modal-checkout').length == 1) {
        console.log('checkout exists');
        $('header .shopping-basket').addClass('d-lg-block');
    } else {
        console.log('checkout not');
        $('header .shopping-basket').removeClass('d-lg-block');
    }
    var initdata = $('.modal-checkout form').serialize();
    $('.modal-checkout form input, .modal-checkout form select').change(function() { 
        console.log('detect form change');
        var form = $(this).parents('form');
        console.log(form);
        var nowdata = form.serialize();
        if (initdata == nowdata) {
            console.log('unchanged');
            form.find('.form-check').removeClass('d-none').hide();
            form.find('button[type="submit"]').removeClass('d-none').hide();
            form.find('input[type="reset"]').removeClass('d-none').hide();
            form.find('button[data-bs-dismiss="modal"]').show();
            $(this).parents('.modal-checkout').find('.modal-title span').removeClass('d-none').hide();
        } else {
            console.log('changed');
            form.find('.form-check').removeClass('d-none').show();
            form.find('input[type="reset"]').removeClass('d-none').show();
            form.find('button[type="submit"]').removeClass('d-none').show();
            form.find('button[data-bs-dismiss="modal"]').hide();
            $(this).parents('.modal-checkout').find('.modal-title span').removeClass('d-none').show();
        }
    });
    $('.modal-checkout form select').change(function(){
        console.log('detect qty select change to set total basket qty');
        var basketQty = this.value;
        var orderedQty = $(this).parents('tr').data('ordered-quantity');
        $(this).parents('tr').data('basket-quantity', basketQty - orderedQty);
        var basket = $('#basket');
        var modal = $(this).parents('.modal-checkout');
        setTotalBasketQuantity(modal, basket);
    })
});



var navbar = document.getElementById('navbar');
if(navbar && !navbar.classList.contains('nav-bg-dark')) {
    window.onscroll = function () {
        if (document.body.scrollTop >= 200 || document.documentElement.scrollTop >= 200 ) {
            navbar.classList.add("nav-bg-dark");
        }
        else {
            navbar.classList.remove("nav-bg-dark");
        }
    };
}
const myCollapsible = document.getElementById('navbarSupportedContent')
const header = document.querySelector('header');
<<<<<<< HEAD
if (myCollapsible) {
    myCollapsible.addEventListener('show.bs.collapse', event => {
        navbar.classList.add("nav-bg-dark");
        header.classList.add("open");
        document.body.classList.add("position-fixed-mobile");
    })
    myCollapsible.addEventListener('hidden.bs.collapse', event => {
        header.classList.remove("open");
        document.body.classList.remove("position-fixed-mobile");
        if (document.body.scrollTop >= 200 || document.documentElement.scrollTop >= 200 ) {
        } else {
            navbar.classList.remove("nav-bg-dark");
        }
        
    })
}
document.querySelector('#id_message').addEventListener('change',function(){
    this.closest('form').submit();
=======
myCollapsible.addEventListener('show.bs.collapse', event => {
    navbar.classList.add("nav-bg-dark");
    header.classList.add("open");
    document.body.classList.add("position-fixed-mobile");
})
myCollapsible.addEventListener('hidden.bs.collapse', event => {
    header.classList.remove("open");
    document.body.classList.remove("position-fixed-mobile");
    if (document.body.scrollTop >= 200 || document.documentElement.scrollTop >= 200 ) {
    } else {
        navbar.classList.remove("nav-bg-dark");
    }
    
})

$(function() {
    var offset = 77;
    if ($('#basket').length) {
        var boxInitialTop = $('#basket').offset().top;
        // var width = $('.sticky').width();
        // console.log('width: ', width);
        $(window).scroll(function () {
          if ($(window).scrollTop() > boxInitialTop - offset) {
            $('header .shopping-basket').removeClass('invisible');
            // $('.sticky').addClass('sticked').css({position: 'fixed', top: offset + 'px', width: width + 'px'})
        } else {
              $('header .shopping-basket').addClass('invisible');
            // $('.sticky').removeClass('sticked').css({position: 'static', width: 'auto'});
          }
        });
    }
>>>>>>> b4a6fe60
});<|MERGE_RESOLUTION|>--- conflicted
+++ resolved
@@ -311,7 +311,6 @@
 }
 const myCollapsible = document.getElementById('navbarSupportedContent')
 const header = document.querySelector('header');
-<<<<<<< HEAD
 if (myCollapsible) {
     myCollapsible.addEventListener('show.bs.collapse', event => {
         navbar.classList.add("nav-bg-dark");
@@ -328,25 +327,10 @@
         
     })
 }
-document.querySelector('#id_message').addEventListener('change',function(){
-    this.closest('form').submit();
-=======
-myCollapsible.addEventListener('show.bs.collapse', event => {
-    navbar.classList.add("nav-bg-dark");
-    header.classList.add("open");
-    document.body.classList.add("position-fixed-mobile");
-})
-myCollapsible.addEventListener('hidden.bs.collapse', event => {
-    header.classList.remove("open");
-    document.body.classList.remove("position-fixed-mobile");
-    if (document.body.scrollTop >= 200 || document.documentElement.scrollTop >= 200 ) {
-    } else {
-        navbar.classList.remove("nav-bg-dark");
-    }
-    
-})
-
 $(function() {
+    $('#id_message').change(function(){
+        this.closest('form').submit();
+    });
     var offset = 77;
     if ($('#basket').length) {
         var boxInitialTop = $('#basket').offset().top;
@@ -362,5 +346,4 @@
           }
         });
     }
->>>>>>> b4a6fe60
 });