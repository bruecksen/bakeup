--- conflicted
+++ resolved
@@ -186,7 +186,6 @@
     }
   }
 }
-<<<<<<< HEAD
 
 .spacer-1 {
   margin-bottom: 1rem;
@@ -216,14 +215,12 @@
   }
 }
 
-=======
 .horizontal-ruler {
   min-height: 200px;
   hr {
     margin-top: 97px;
   }
 }
->>>>>>> bbbcebd9
 .page-heading {
 
 }
