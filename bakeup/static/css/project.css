@charset "UTF-8";
/*!
 * Bootstrap  v5.2.3 (https://getbootstrap.com/)
 * Copyright 2011-2022 The Bootstrap Authors
 * Copyright 2011-2022 Twitter, Inc.
 * Licensed under MIT (https://github.com/twbs/bootstrap/blob/main/LICENSE)
 */
:root {
  --bs-blue: #0d6efd;
  --bs-indigo: #6610f2;
  --bs-purple: #6f42c1;
  --bs-pink: #d63384;
  --bs-red: #dc3545;
  --bs-orange: #fd7e14;
  --bs-yellow: #ffc107;
  --bs-green: #198754;
  --bs-teal: #20c997;
  --bs-cyan: #0dcaf0;
  --bs-black: #000;
  --bs-white: #fff;
  --bs-gray: #6c757d;
  --bs-gray-dark: #343a40;
  --bs-gray-100: #f8f9fa;
  --bs-gray-200: #e9ecef;
  --bs-gray-300: #dee2e6;
  --bs-gray-400: #ced4da;
  --bs-gray-500: #adb5bd;
  --bs-gray-600: #6c757d;
  --bs-gray-700: #495057;
  --bs-gray-800: #343a40;
  --bs-gray-900: #212529;
  --bs-primary: #CD6646;
  --bs-secondary: #608989;
  --bs-success: #1da665;
  --bs-info: #dd7230;
  --bs-warning: #e1cc1d;
  --bs-danger: #ee270e;
  --bs-light: #F3ECD2;
  --bs-dark: #3F2D27;
  --bs-primary-rgb: 205, 102, 70;
  --bs-secondary-rgb: 96, 137, 137;
  --bs-success-rgb: 29, 166, 101;
  --bs-info-rgb: 221, 114, 48;
  --bs-warning-rgb: 225, 204, 29;
  --bs-danger-rgb: 238, 39, 14;
  --bs-light-rgb: 243, 236, 210;
  --bs-dark-rgb: 63, 45, 39;
  --bs-white-rgb: 255, 255, 255;
  --bs-black-rgb: 0, 0, 0;
  --bs-body-color-rgb: 33, 37, 41;
  --bs-body-bg-rgb: 255, 255, 255;
  --bs-font-sans-serif: system-ui, -apple-system, "Segoe UI", Roboto, "Helvetica Neue", "Noto Sans", "Liberation Sans", Arial, sans-serif, "Apple Color Emoji", "Segoe UI Emoji", "Segoe UI Symbol", "Noto Color Emoji";
  --bs-font-monospace: SFMono-Regular, Menlo, Monaco, Consolas, "Liberation Mono", "Courier New", monospace;
  --bs-gradient: linear-gradient(180deg, rgba(255, 255, 255, 0.15), rgba(255, 255, 255, 0));
  --bs-body-font-family: var(--bs-font-sans-serif);
  --bs-body-font-size: 16px;
  --bs-body-font-size: 1rem;
  --bs-body-font-weight: 400;
  --bs-body-line-height: 1.5;
  --bs-body-color: #212529;
  --bs-body-bg: #fff;
  --bs-border-width: 1px;
  --bs-border-style: solid;
  --bs-border-color: #dee2e6;
  --bs-border-color-translucent: rgba(0, 0, 0, 0.175);
  --bs-border-radius: 6px;
  --bs-border-radius: 0.375rem;
  --bs-border-radius-sm: 4px;
  --bs-border-radius-sm: 0.25rem;
  --bs-border-radius-lg: 8px;
  --bs-border-radius-lg: 0.5rem;
  --bs-border-radius-xl: 16px;
  --bs-border-radius-xl: 1rem;
  --bs-border-radius-2xl: 32px;
  --bs-border-radius-2xl: 2rem;
  --bs-border-radius-pill: 800px;
  --bs-border-radius-pill: 50rem;
  --bs-link-color: #CD6646;
  --bs-link-hover-color: #a45238;
  --bs-code-color: #d63384;
  --bs-highlight-bg: #fff3cd;
}

*,
*::before,
*::after {
  -webkit-box-sizing: border-box;
          box-sizing: border-box;
}

@media (prefers-reduced-motion: no-preference) {
  :root {
    scroll-behavior: smooth;
  }
}

body {
  margin: 0;
  font-family: var(--bs-body-font-family);
  font-size: var(--bs-body-font-size);
  font-weight: var(--bs-body-font-weight);
  line-height: var(--bs-body-line-height);
  color: var(--bs-body-color);
  text-align: var(--bs-body-text-align);
  background-color: var(--bs-body-bg);
  -webkit-text-size-adjust: 100%;
  -webkit-tap-highlight-color: rgba(0, 0, 0, 0);
}

hr {
  margin: 16px 0;
  margin: 1rem 0;
  color: inherit;
  border: 0;
  border-top: 1px solid;
  opacity: 0.25;
}

h6, .h6, h5, .h5, h4, .h4, h3, .h3, h2, .h2, h1, .h1 {
  margin-top: 0;
  margin-bottom: 8px;
  margin-bottom: 0.5rem;
  font-weight: 500;
  line-height: 1.2;
}

h1, .h1 {
  font-size: calc(1.375rem + 1.5vw);
}
@media (min-width: 1200px) {
  h1, .h1 {
    font-size: 2.5rem;
  }
}

h2, .h2 {
  font-size: calc(1.325rem + 0.9vw);
}
@media (min-width: 1200px) {
  h2, .h2 {
    font-size: 2rem;
  }
}

h3, .h3 {
  font-size: calc(1.3rem + 0.6vw);
}
@media (min-width: 1200px) {
  h3, .h3 {
    font-size: 1.75rem;
  }
}

h4, .h4 {
  font-size: calc(1.275rem + 0.3vw);
}
@media (min-width: 1200px) {
  h4, .h4 {
    font-size: 1.5rem;
  }
}

h5, .h5 {
  font-size: 20px;
  font-size: 1.25rem;
}

h6, .h6 {
  font-size: 16px;
  font-size: 1rem;
}

p {
  margin-top: 0;
  margin-bottom: 16px;
  margin-bottom: 1rem;
}

abbr[title] {
  -webkit-text-decoration: underline dotted;
          text-decoration: underline dotted;
  cursor: help;
  -webkit-text-decoration-skip-ink: none;
          text-decoration-skip-ink: none;
}

address {
  margin-bottom: 16px;
  margin-bottom: 1rem;
  font-style: normal;
  line-height: inherit;
}

ol,
ul {
  padding-left: 32px;
  padding-left: 2rem;
}

ol,
ul,
dl {
  margin-top: 0;
  margin-bottom: 16px;
  margin-bottom: 1rem;
}

ol ol,
ul ul,
ol ul,
ul ol {
  margin-bottom: 0;
}

dt {
  font-weight: 700;
}

dd {
  margin-bottom: 8px;
  margin-bottom: 0.5rem;
  margin-left: 0;
}

blockquote {
  margin: 0 0 16px;
  margin: 0 0 1rem;
}

b,
strong {
  font-weight: bolder;
}

small, .small {
  font-size: 0.875em;
}

mark, .mark {
  padding: 0.1875em;
  background-color: var(--bs-highlight-bg);
}

sub,
sup {
  position: relative;
  font-size: 0.75em;
  line-height: 0;
  vertical-align: baseline;
}

sub {
  bottom: -0.25em;
}

sup {
  top: -0.5em;
}

a {
  color: var(--bs-link-color);
  text-decoration: underline;
}
a:hover {
  color: var(--bs-link-hover-color);
}

a:not([href]):not([class]), a:not([href]):not([class]):hover {
  color: inherit;
  text-decoration: none;
}

pre,
code,
kbd,
samp {
  font-family: var(--bs-font-monospace);
  font-size: 1em;
}

pre {
  display: block;
  margin-top: 0;
  margin-bottom: 16px;
  margin-bottom: 1rem;
  overflow: auto;
  font-size: 0.875em;
}
pre code {
  font-size: inherit;
  color: inherit;
  word-break: normal;
}

code {
  font-size: 0.875em;
  color: var(--bs-code-color);
  word-wrap: break-word;
}
a > code {
  color: inherit;
}

kbd {
  padding: 3px 6px;
  padding: 0.1875rem 0.375rem;
  font-size: 0.875em;
  color: var(--bs-body-bg);
  background-color: var(--bs-body-color);
  border-radius: 0.25rem;
}
kbd kbd {
  padding: 0;
  font-size: 1em;
}

figure {
  margin: 0 0 16px;
  margin: 0 0 1rem;
}

img,
svg {
  vertical-align: middle;
}

table {
  caption-side: bottom;
  border-collapse: collapse;
}

caption {
  padding-top: 8px;
  padding-top: 0.5rem;
  padding-bottom: 8px;
  padding-bottom: 0.5rem;
  color: #6c757d;
  text-align: left;
}

th {
  text-align: inherit;
  text-align: -webkit-match-parent;
}

thead,
tbody,
tfoot,
tr,
td,
th {
  border-color: inherit;
  border-style: solid;
  border-width: 0;
}

label {
  display: inline-block;
}

button {
  border-radius: 0;
}

button:focus:not(:focus-visible) {
  outline: 0;
}

input,
button,
select,
optgroup,
textarea {
  margin: 0;
  font-family: inherit;
  font-size: inherit;
  line-height: inherit;
}

button,
select {
  text-transform: none;
}

[role=button] {
  cursor: pointer;
}

select {
  word-wrap: normal;
}
select:disabled {
  opacity: 1;
}

[list]:not([type=date]):not([type=datetime-local]):not([type=month]):not([type=week]):not([type=time])::-webkit-calendar-picker-indicator {
  display: none !important;
}

button,
[type=button],
[type=reset],
[type=submit] {
  -webkit-appearance: button;
}
button:not(:disabled),
[type=button]:not(:disabled),
[type=reset]:not(:disabled),
[type=submit]:not(:disabled) {
  cursor: pointer;
}

::-moz-focus-inner {
  padding: 0;
  border-style: none;
}

textarea {
  resize: vertical;
}

fieldset {
  min-width: 0;
  padding: 0;
  margin: 0;
  border: 0;
}

legend {
  float: left;
  width: 100%;
  padding: 0;
  margin-bottom: 8px;
  margin-bottom: 0.5rem;
  font-size: calc(1.275rem + 0.3vw);
  line-height: inherit;
}
@media (min-width: 1200px) {
  legend {
    font-size: 1.5rem;
  }
}
legend + * {
  clear: left;
}

::-webkit-datetime-edit-fields-wrapper,
::-webkit-datetime-edit-text,
::-webkit-datetime-edit-minute,
::-webkit-datetime-edit-hour-field,
::-webkit-datetime-edit-day-field,
::-webkit-datetime-edit-month-field,
::-webkit-datetime-edit-year-field {
  padding: 0;
}

::-webkit-inner-spin-button {
  height: auto;
}

[type=search] {
  outline-offset: -2px;
  -webkit-appearance: textfield;
}

/* rtl:raw:
[type="tel"],
[type="url"],
[type="email"],
[type="number"] {
  direction: ltr;
}
*/
::-webkit-search-decoration {
  -webkit-appearance: none;
}

::-webkit-color-swatch-wrapper {
  padding: 0;
}

::-webkit-file-upload-button {
  font: inherit;
  -webkit-appearance: button;
}

::file-selector-button {
  font: inherit;
  -webkit-appearance: button;
}

output {
  display: inline-block;
}

iframe {
  border: 0;
}

summary {
  display: list-item;
  cursor: pointer;
}

progress {
  vertical-align: baseline;
}

[hidden] {
  display: none !important;
}

.lead {
  font-size: 20px;
  font-size: 1.25rem;
  font-weight: 300;
}

.display-1 {
  font-size: calc(1.625rem + 4.5vw);
  font-weight: 300;
  line-height: 1.2;
}
@media (min-width: 1200px) {
  .display-1 {
    font-size: 5rem;
  }
}

.display-2 {
  font-size: calc(1.575rem + 3.9vw);
  font-weight: 300;
  line-height: 1.2;
}
@media (min-width: 1200px) {
  .display-2 {
    font-size: 4.5rem;
  }
}

.display-3 {
  font-size: calc(1.525rem + 3.3vw);
  font-weight: 300;
  line-height: 1.2;
}
@media (min-width: 1200px) {
  .display-3 {
    font-size: 4rem;
  }
}

.display-4 {
  font-size: calc(1.475rem + 2.7vw);
  font-weight: 300;
  line-height: 1.2;
}
@media (min-width: 1200px) {
  .display-4 {
    font-size: 3.5rem;
  }
}

.display-5 {
  font-size: calc(1.425rem + 2.1vw);
  font-weight: 300;
  line-height: 1.2;
}
@media (min-width: 1200px) {
  .display-5 {
    font-size: 3rem;
  }
}

.display-6 {
  font-size: calc(1.375rem + 1.5vw);
  font-weight: 300;
  line-height: 1.2;
}
@media (min-width: 1200px) {
  .display-6 {
    font-size: 2.5rem;
  }
}

.list-unstyled {
  padding-left: 0;
  list-style: none;
}

.list-inline {
  padding-left: 0;
  list-style: none;
}

.list-inline-item {
  display: inline-block;
}
.list-inline-item:not(:last-child) {
  margin-right: 8px;
  margin-right: 0.5rem;
}

.initialism {
  font-size: 0.875em;
  text-transform: uppercase;
}

.blockquote {
  margin-bottom: 16px;
  margin-bottom: 1rem;
  font-size: 20px;
  font-size: 1.25rem;
}
.blockquote > :last-child {
  margin-bottom: 0;
}

.blockquote-footer {
  margin-top: -16px;
  margin-top: -1rem;
  margin-bottom: 16px;
  margin-bottom: 1rem;
  font-size: 0.875em;
  color: #6c757d;
}
.blockquote-footer::before {
  content: "— ";
}

.img-fluid {
  max-width: 100%;
  height: auto;
}

.img-thumbnail {
  padding: 4px;
  padding: 0.25rem;
  background-color: #fff;
  border: 1px solid var(--bs-border-color);
  border-radius: 0.375rem;
  max-width: 100%;
  height: auto;
}

.figure {
  display: inline-block;
}

.figure-img {
  margin-bottom: 8px;
  margin-bottom: 0.5rem;
  line-height: 1;
}

.figure-caption {
  font-size: 0.875em;
  color: #6c757d;
}

.container,
.container-fluid,
.container-xxl,
.container-xl,
.container-lg,
.container-md,
.container-sm {
  --bs-gutter-x: 24px;
  --bs-gutter-x: 1.5rem;
  --bs-gutter-y: 0;
  width: 100%;
  padding-right: calc(var(--bs-gutter-x) * 0.5);
  padding-left: calc(var(--bs-gutter-x) * 0.5);
  margin-right: auto;
  margin-left: auto;
}

@media (min-width: 576px) {
  .container-sm, .container {
    max-width: 540px;
  }
}
@media (min-width: 768px) {
  .container-md, .container-sm, .container {
    max-width: 720px;
  }
}
@media (min-width: 992px) {
  .container-lg, .container-md, .container-sm, .container {
    max-width: 960px;
  }
}
@media (min-width: 1200px) {
  .container-xl, .container-lg, .container-md, .container-sm, .container {
    max-width: 1140px;
  }
}
@media (min-width: 1400px) {
  .container-xxl, .container-xl, .container-lg, .container-md, .container-sm, .container {
    max-width: 1320px;
  }
}
.row {
  --bs-gutter-x: 24px;
  --bs-gutter-x: 1.5rem;
  --bs-gutter-y: 0;
  display: -webkit-box;
  display: -ms-flexbox;
  display: flex;
  -ms-flex-wrap: wrap;
      flex-wrap: wrap;
  margin-top: calc(-1 * var(--bs-gutter-y));
  margin-right: calc(-0.5 * var(--bs-gutter-x));
  margin-left: calc(-0.5 * var(--bs-gutter-x));
}
.row > * {
  -ms-flex-negative: 0;
      flex-shrink: 0;
  width: 100%;
  max-width: 100%;
  padding-right: calc(var(--bs-gutter-x) * 0.5);
  padding-left: calc(var(--bs-gutter-x) * 0.5);
  margin-top: var(--bs-gutter-y);
}

.col {
  -webkit-box-flex: 1;
      -ms-flex: 1 0 0%;
          flex: 1 0 0%;
}

.row-cols-auto > * {
  -webkit-box-flex: 0;
      -ms-flex: 0 0 auto;
          flex: 0 0 auto;
  width: auto;
}

.row-cols-1 > * {
  -webkit-box-flex: 0;
      -ms-flex: 0 0 auto;
          flex: 0 0 auto;
  width: 100%;
}

.row-cols-2 > * {
  -webkit-box-flex: 0;
      -ms-flex: 0 0 auto;
          flex: 0 0 auto;
  width: 50%;
}

.row-cols-3 > * {
  -webkit-box-flex: 0;
      -ms-flex: 0 0 auto;
          flex: 0 0 auto;
  width: 33.3333333333%;
}

.row-cols-4 > * {
  -webkit-box-flex: 0;
      -ms-flex: 0 0 auto;
          flex: 0 0 auto;
  width: 25%;
}

.row-cols-5 > * {
  -webkit-box-flex: 0;
      -ms-flex: 0 0 auto;
          flex: 0 0 auto;
  width: 20%;
}

.row-cols-6 > * {
  -webkit-box-flex: 0;
      -ms-flex: 0 0 auto;
          flex: 0 0 auto;
  width: 16.6666666667%;
}

.col-auto {
  -webkit-box-flex: 0;
      -ms-flex: 0 0 auto;
          flex: 0 0 auto;
  width: auto;
}

.col-1 {
  -webkit-box-flex: 0;
      -ms-flex: 0 0 auto;
          flex: 0 0 auto;
  width: 8.33333333%;
}

.col-2 {
  -webkit-box-flex: 0;
      -ms-flex: 0 0 auto;
          flex: 0 0 auto;
  width: 16.66666667%;
}

.col-3 {
  -webkit-box-flex: 0;
      -ms-flex: 0 0 auto;
          flex: 0 0 auto;
  width: 25%;
}

.col-4 {
  -webkit-box-flex: 0;
      -ms-flex: 0 0 auto;
          flex: 0 0 auto;
  width: 33.33333333%;
}

.col-5 {
  -webkit-box-flex: 0;
      -ms-flex: 0 0 auto;
          flex: 0 0 auto;
  width: 41.66666667%;
}

.col-6 {
  -webkit-box-flex: 0;
      -ms-flex: 0 0 auto;
          flex: 0 0 auto;
  width: 50%;
}

.col-7 {
  -webkit-box-flex: 0;
      -ms-flex: 0 0 auto;
          flex: 0 0 auto;
  width: 58.33333333%;
}

.col-8 {
  -webkit-box-flex: 0;
      -ms-flex: 0 0 auto;
          flex: 0 0 auto;
  width: 66.66666667%;
}

.col-9 {
  -webkit-box-flex: 0;
      -ms-flex: 0 0 auto;
          flex: 0 0 auto;
  width: 75%;
}

.col-10 {
  -webkit-box-flex: 0;
      -ms-flex: 0 0 auto;
          flex: 0 0 auto;
  width: 83.33333333%;
}

.col-11 {
  -webkit-box-flex: 0;
      -ms-flex: 0 0 auto;
          flex: 0 0 auto;
  width: 91.66666667%;
}

.col-12 {
  -webkit-box-flex: 0;
      -ms-flex: 0 0 auto;
          flex: 0 0 auto;
  width: 100%;
}

.offset-1 {
  margin-left: 8.33333333%;
}

.offset-2 {
  margin-left: 16.66666667%;
}

.offset-3 {
  margin-left: 25%;
}

.offset-4 {
  margin-left: 33.33333333%;
}

.offset-5 {
  margin-left: 41.66666667%;
}

.offset-6 {
  margin-left: 50%;
}

.offset-7 {
  margin-left: 58.33333333%;
}

.offset-8 {
  margin-left: 66.66666667%;
}

.offset-9 {
  margin-left: 75%;
}

.offset-10 {
  margin-left: 83.33333333%;
}

.offset-11 {
  margin-left: 91.66666667%;
}

.g-0,
.gx-0 {
  --bs-gutter-x: 0;
}

.g-0,
.gy-0 {
  --bs-gutter-y: 0;
}

.g-1,
.gx-1 {
  --bs-gutter-x: 4px;
  --bs-gutter-x: 0.25rem;
}

.g-1,
.gy-1 {
  --bs-gutter-y: 4px;
  --bs-gutter-y: 0.25rem;
}

.g-2,
.gx-2 {
  --bs-gutter-x: 8px;
  --bs-gutter-x: 0.5rem;
}

.g-2,
.gy-2 {
  --bs-gutter-y: 8px;
  --bs-gutter-y: 0.5rem;
}

.g-3,
.gx-3 {
  --bs-gutter-x: 16px;
  --bs-gutter-x: 1rem;
}

.g-3,
.gy-3 {
  --bs-gutter-y: 16px;
  --bs-gutter-y: 1rem;
}

.g-4,
.gx-4 {
  --bs-gutter-x: 24px;
  --bs-gutter-x: 1.5rem;
}

.g-4,
.gy-4 {
  --bs-gutter-y: 24px;
  --bs-gutter-y: 1.5rem;
}

.g-5,
.gx-5 {
  --bs-gutter-x: 48px;
  --bs-gutter-x: 3rem;
}

.g-5,
.gy-5 {
  --bs-gutter-y: 48px;
  --bs-gutter-y: 3rem;
}

@media (min-width: 576px) {
  .col-sm {
    -webkit-box-flex: 1;
        -ms-flex: 1 0 0%;
            flex: 1 0 0%;
  }
  .row-cols-sm-auto > * {
    -webkit-box-flex: 0;
        -ms-flex: 0 0 auto;
            flex: 0 0 auto;
    width: auto;
  }
  .row-cols-sm-1 > * {
    -webkit-box-flex: 0;
        -ms-flex: 0 0 auto;
            flex: 0 0 auto;
    width: 100%;
  }
  .row-cols-sm-2 > * {
    -webkit-box-flex: 0;
        -ms-flex: 0 0 auto;
            flex: 0 0 auto;
    width: 50%;
  }
  .row-cols-sm-3 > * {
    -webkit-box-flex: 0;
        -ms-flex: 0 0 auto;
            flex: 0 0 auto;
    width: 33.3333333333%;
  }
  .row-cols-sm-4 > * {
    -webkit-box-flex: 0;
        -ms-flex: 0 0 auto;
            flex: 0 0 auto;
    width: 25%;
  }
  .row-cols-sm-5 > * {
    -webkit-box-flex: 0;
        -ms-flex: 0 0 auto;
            flex: 0 0 auto;
    width: 20%;
  }
  .row-cols-sm-6 > * {
    -webkit-box-flex: 0;
        -ms-flex: 0 0 auto;
            flex: 0 0 auto;
    width: 16.6666666667%;
  }
  .col-sm-auto {
    -webkit-box-flex: 0;
        -ms-flex: 0 0 auto;
            flex: 0 0 auto;
    width: auto;
  }
  .col-sm-1 {
    -webkit-box-flex: 0;
        -ms-flex: 0 0 auto;
            flex: 0 0 auto;
    width: 8.33333333%;
  }
  .col-sm-2 {
    -webkit-box-flex: 0;
        -ms-flex: 0 0 auto;
            flex: 0 0 auto;
    width: 16.66666667%;
  }
  .col-sm-3 {
    -webkit-box-flex: 0;
        -ms-flex: 0 0 auto;
            flex: 0 0 auto;
    width: 25%;
  }
  .col-sm-4 {
    -webkit-box-flex: 0;
        -ms-flex: 0 0 auto;
            flex: 0 0 auto;
    width: 33.33333333%;
  }
  .col-sm-5 {
    -webkit-box-flex: 0;
        -ms-flex: 0 0 auto;
            flex: 0 0 auto;
    width: 41.66666667%;
  }
  .col-sm-6 {
    -webkit-box-flex: 0;
        -ms-flex: 0 0 auto;
            flex: 0 0 auto;
    width: 50%;
  }
  .col-sm-7 {
    -webkit-box-flex: 0;
        -ms-flex: 0 0 auto;
            flex: 0 0 auto;
    width: 58.33333333%;
  }
  .col-sm-8 {
    -webkit-box-flex: 0;
        -ms-flex: 0 0 auto;
            flex: 0 0 auto;
    width: 66.66666667%;
  }
  .col-sm-9 {
    -webkit-box-flex: 0;
        -ms-flex: 0 0 auto;
            flex: 0 0 auto;
    width: 75%;
  }
  .col-sm-10 {
    -webkit-box-flex: 0;
        -ms-flex: 0 0 auto;
            flex: 0 0 auto;
    width: 83.33333333%;
  }
  .col-sm-11 {
    -webkit-box-flex: 0;
        -ms-flex: 0 0 auto;
            flex: 0 0 auto;
    width: 91.66666667%;
  }
  .col-sm-12 {
    -webkit-box-flex: 0;
        -ms-flex: 0 0 auto;
            flex: 0 0 auto;
    width: 100%;
  }
  .offset-sm-0 {
    margin-left: 0;
  }
  .offset-sm-1 {
    margin-left: 8.33333333%;
  }
  .offset-sm-2 {
    margin-left: 16.66666667%;
  }
  .offset-sm-3 {
    margin-left: 25%;
  }
  .offset-sm-4 {
    margin-left: 33.33333333%;
  }
  .offset-sm-5 {
    margin-left: 41.66666667%;
  }
  .offset-sm-6 {
    margin-left: 50%;
  }
  .offset-sm-7 {
    margin-left: 58.33333333%;
  }
  .offset-sm-8 {
    margin-left: 66.66666667%;
  }
  .offset-sm-9 {
    margin-left: 75%;
  }
  .offset-sm-10 {
    margin-left: 83.33333333%;
  }
  .offset-sm-11 {
    margin-left: 91.66666667%;
  }
  .g-sm-0,
  .gx-sm-0 {
    --bs-gutter-x: 0;
  }
  .g-sm-0,
  .gy-sm-0 {
    --bs-gutter-y: 0;
  }
  .g-sm-1,
  .gx-sm-1 {
    --bs-gutter-x: 0.25rem;
  }
  .g-sm-1,
  .gy-sm-1 {
    --bs-gutter-y: 0.25rem;
  }
  .g-sm-2,
  .gx-sm-2 {
    --bs-gutter-x: 0.5rem;
  }
  .g-sm-2,
  .gy-sm-2 {
    --bs-gutter-y: 0.5rem;
  }
  .g-sm-3,
  .gx-sm-3 {
    --bs-gutter-x: 1rem;
  }
  .g-sm-3,
  .gy-sm-3 {
    --bs-gutter-y: 1rem;
  }
  .g-sm-4,
  .gx-sm-4 {
    --bs-gutter-x: 1.5rem;
  }
  .g-sm-4,
  .gy-sm-4 {
    --bs-gutter-y: 1.5rem;
  }
  .g-sm-5,
  .gx-sm-5 {
    --bs-gutter-x: 3rem;
  }
  .g-sm-5,
  .gy-sm-5 {
    --bs-gutter-y: 3rem;
  }
}
@media (min-width: 768px) {
  .col-md {
    -webkit-box-flex: 1;
        -ms-flex: 1 0 0%;
            flex: 1 0 0%;
  }
  .row-cols-md-auto > * {
    -webkit-box-flex: 0;
        -ms-flex: 0 0 auto;
            flex: 0 0 auto;
    width: auto;
  }
  .row-cols-md-1 > * {
    -webkit-box-flex: 0;
        -ms-flex: 0 0 auto;
            flex: 0 0 auto;
    width: 100%;
  }
  .row-cols-md-2 > * {
    -webkit-box-flex: 0;
        -ms-flex: 0 0 auto;
            flex: 0 0 auto;
    width: 50%;
  }
  .row-cols-md-3 > * {
    -webkit-box-flex: 0;
        -ms-flex: 0 0 auto;
            flex: 0 0 auto;
    width: 33.3333333333%;
  }
  .row-cols-md-4 > * {
    -webkit-box-flex: 0;
        -ms-flex: 0 0 auto;
            flex: 0 0 auto;
    width: 25%;
  }
  .row-cols-md-5 > * {
    -webkit-box-flex: 0;
        -ms-flex: 0 0 auto;
            flex: 0 0 auto;
    width: 20%;
  }
  .row-cols-md-6 > * {
    -webkit-box-flex: 0;
        -ms-flex: 0 0 auto;
            flex: 0 0 auto;
    width: 16.6666666667%;
  }
  .col-md-auto {
    -webkit-box-flex: 0;
        -ms-flex: 0 0 auto;
            flex: 0 0 auto;
    width: auto;
  }
  .col-md-1 {
    -webkit-box-flex: 0;
        -ms-flex: 0 0 auto;
            flex: 0 0 auto;
    width: 8.33333333%;
  }
  .col-md-2 {
    -webkit-box-flex: 0;
        -ms-flex: 0 0 auto;
            flex: 0 0 auto;
    width: 16.66666667%;
  }
  .col-md-3 {
    -webkit-box-flex: 0;
        -ms-flex: 0 0 auto;
            flex: 0 0 auto;
    width: 25%;
  }
  .col-md-4 {
    -webkit-box-flex: 0;
        -ms-flex: 0 0 auto;
            flex: 0 0 auto;
    width: 33.33333333%;
  }
  .col-md-5 {
    -webkit-box-flex: 0;
        -ms-flex: 0 0 auto;
            flex: 0 0 auto;
    width: 41.66666667%;
  }
  .col-md-6 {
    -webkit-box-flex: 0;
        -ms-flex: 0 0 auto;
            flex: 0 0 auto;
    width: 50%;
  }
  .col-md-7 {
    -webkit-box-flex: 0;
        -ms-flex: 0 0 auto;
            flex: 0 0 auto;
    width: 58.33333333%;
  }
  .col-md-8 {
    -webkit-box-flex: 0;
        -ms-flex: 0 0 auto;
            flex: 0 0 auto;
    width: 66.66666667%;
  }
  .col-md-9 {
    -webkit-box-flex: 0;
        -ms-flex: 0 0 auto;
            flex: 0 0 auto;
    width: 75%;
  }
  .col-md-10 {
    -webkit-box-flex: 0;
        -ms-flex: 0 0 auto;
            flex: 0 0 auto;
    width: 83.33333333%;
  }
  .col-md-11 {
    -webkit-box-flex: 0;
        -ms-flex: 0 0 auto;
            flex: 0 0 auto;
    width: 91.66666667%;
  }
  .col-md-12 {
    -webkit-box-flex: 0;
        -ms-flex: 0 0 auto;
            flex: 0 0 auto;
    width: 100%;
  }
  .offset-md-0 {
    margin-left: 0;
  }
  .offset-md-1 {
    margin-left: 8.33333333%;
  }
  .offset-md-2 {
    margin-left: 16.66666667%;
  }
  .offset-md-3 {
    margin-left: 25%;
  }
  .offset-md-4 {
    margin-left: 33.33333333%;
  }
  .offset-md-5 {
    margin-left: 41.66666667%;
  }
  .offset-md-6 {
    margin-left: 50%;
  }
  .offset-md-7 {
    margin-left: 58.33333333%;
  }
  .offset-md-8 {
    margin-left: 66.66666667%;
  }
  .offset-md-9 {
    margin-left: 75%;
  }
  .offset-md-10 {
    margin-left: 83.33333333%;
  }
  .offset-md-11 {
    margin-left: 91.66666667%;
  }
  .g-md-0,
  .gx-md-0 {
    --bs-gutter-x: 0;
  }
  .g-md-0,
  .gy-md-0 {
    --bs-gutter-y: 0;
  }
  .g-md-1,
  .gx-md-1 {
    --bs-gutter-x: 0.25rem;
  }
  .g-md-1,
  .gy-md-1 {
    --bs-gutter-y: 0.25rem;
  }
  .g-md-2,
  .gx-md-2 {
    --bs-gutter-x: 0.5rem;
  }
  .g-md-2,
  .gy-md-2 {
    --bs-gutter-y: 0.5rem;
  }
  .g-md-3,
  .gx-md-3 {
    --bs-gutter-x: 1rem;
  }
  .g-md-3,
  .gy-md-3 {
    --bs-gutter-y: 1rem;
  }
  .g-md-4,
  .gx-md-4 {
    --bs-gutter-x: 1.5rem;
  }
  .g-md-4,
  .gy-md-4 {
    --bs-gutter-y: 1.5rem;
  }
  .g-md-5,
  .gx-md-5 {
    --bs-gutter-x: 3rem;
  }
  .g-md-5,
  .gy-md-5 {
    --bs-gutter-y: 3rem;
  }
}
@media (min-width: 992px) {
  .col-lg {
    -webkit-box-flex: 1;
        -ms-flex: 1 0 0%;
            flex: 1 0 0%;
  }
  .row-cols-lg-auto > * {
    -webkit-box-flex: 0;
        -ms-flex: 0 0 auto;
            flex: 0 0 auto;
    width: auto;
  }
  .row-cols-lg-1 > * {
    -webkit-box-flex: 0;
        -ms-flex: 0 0 auto;
            flex: 0 0 auto;
    width: 100%;
  }
  .row-cols-lg-2 > * {
    -webkit-box-flex: 0;
        -ms-flex: 0 0 auto;
            flex: 0 0 auto;
    width: 50%;
  }
  .row-cols-lg-3 > * {
    -webkit-box-flex: 0;
        -ms-flex: 0 0 auto;
            flex: 0 0 auto;
    width: 33.3333333333%;
  }
  .row-cols-lg-4 > * {
    -webkit-box-flex: 0;
        -ms-flex: 0 0 auto;
            flex: 0 0 auto;
    width: 25%;
  }
  .row-cols-lg-5 > * {
    -webkit-box-flex: 0;
        -ms-flex: 0 0 auto;
            flex: 0 0 auto;
    width: 20%;
  }
  .row-cols-lg-6 > * {
    -webkit-box-flex: 0;
        -ms-flex: 0 0 auto;
            flex: 0 0 auto;
    width: 16.6666666667%;
  }
  .col-lg-auto {
    -webkit-box-flex: 0;
        -ms-flex: 0 0 auto;
            flex: 0 0 auto;
    width: auto;
  }
  .col-lg-1 {
    -webkit-box-flex: 0;
        -ms-flex: 0 0 auto;
            flex: 0 0 auto;
    width: 8.33333333%;
  }
  .col-lg-2 {
    -webkit-box-flex: 0;
        -ms-flex: 0 0 auto;
            flex: 0 0 auto;
    width: 16.66666667%;
  }
  .col-lg-3 {
    -webkit-box-flex: 0;
        -ms-flex: 0 0 auto;
            flex: 0 0 auto;
    width: 25%;
  }
  .col-lg-4 {
    -webkit-box-flex: 0;
        -ms-flex: 0 0 auto;
            flex: 0 0 auto;
    width: 33.33333333%;
  }
  .col-lg-5 {
    -webkit-box-flex: 0;
        -ms-flex: 0 0 auto;
            flex: 0 0 auto;
    width: 41.66666667%;
  }
  .col-lg-6 {
    -webkit-box-flex: 0;
        -ms-flex: 0 0 auto;
            flex: 0 0 auto;
    width: 50%;
  }
  .col-lg-7 {
    -webkit-box-flex: 0;
        -ms-flex: 0 0 auto;
            flex: 0 0 auto;
    width: 58.33333333%;
  }
  .col-lg-8 {
    -webkit-box-flex: 0;
        -ms-flex: 0 0 auto;
            flex: 0 0 auto;
    width: 66.66666667%;
  }
  .col-lg-9 {
    -webkit-box-flex: 0;
        -ms-flex: 0 0 auto;
            flex: 0 0 auto;
    width: 75%;
  }
  .col-lg-10 {
    -webkit-box-flex: 0;
        -ms-flex: 0 0 auto;
            flex: 0 0 auto;
    width: 83.33333333%;
  }
  .col-lg-11 {
    -webkit-box-flex: 0;
        -ms-flex: 0 0 auto;
            flex: 0 0 auto;
    width: 91.66666667%;
  }
  .col-lg-12 {
    -webkit-box-flex: 0;
        -ms-flex: 0 0 auto;
            flex: 0 0 auto;
    width: 100%;
  }
  .offset-lg-0 {
    margin-left: 0;
  }
  .offset-lg-1 {
    margin-left: 8.33333333%;
  }
  .offset-lg-2 {
    margin-left: 16.66666667%;
  }
  .offset-lg-3 {
    margin-left: 25%;
  }
  .offset-lg-4 {
    margin-left: 33.33333333%;
  }
  .offset-lg-5 {
    margin-left: 41.66666667%;
  }
  .offset-lg-6 {
    margin-left: 50%;
  }
  .offset-lg-7 {
    margin-left: 58.33333333%;
  }
  .offset-lg-8 {
    margin-left: 66.66666667%;
  }
  .offset-lg-9 {
    margin-left: 75%;
  }
  .offset-lg-10 {
    margin-left: 83.33333333%;
  }
  .offset-lg-11 {
    margin-left: 91.66666667%;
  }
  .g-lg-0,
  .gx-lg-0 {
    --bs-gutter-x: 0;
  }
  .g-lg-0,
  .gy-lg-0 {
    --bs-gutter-y: 0;
  }
  .g-lg-1,
  .gx-lg-1 {
    --bs-gutter-x: 0.25rem;
  }
  .g-lg-1,
  .gy-lg-1 {
    --bs-gutter-y: 0.25rem;
  }
  .g-lg-2,
  .gx-lg-2 {
    --bs-gutter-x: 0.5rem;
  }
  .g-lg-2,
  .gy-lg-2 {
    --bs-gutter-y: 0.5rem;
  }
  .g-lg-3,
  .gx-lg-3 {
    --bs-gutter-x: 1rem;
  }
  .g-lg-3,
  .gy-lg-3 {
    --bs-gutter-y: 1rem;
  }
  .g-lg-4,
  .gx-lg-4 {
    --bs-gutter-x: 1.5rem;
  }
  .g-lg-4,
  .gy-lg-4 {
    --bs-gutter-y: 1.5rem;
  }
  .g-lg-5,
  .gx-lg-5 {
    --bs-gutter-x: 3rem;
  }
  .g-lg-5,
  .gy-lg-5 {
    --bs-gutter-y: 3rem;
  }
}
@media (min-width: 1200px) {
  .col-xl {
    -webkit-box-flex: 1;
        -ms-flex: 1 0 0%;
            flex: 1 0 0%;
  }
  .row-cols-xl-auto > * {
    -webkit-box-flex: 0;
        -ms-flex: 0 0 auto;
            flex: 0 0 auto;
    width: auto;
  }
  .row-cols-xl-1 > * {
    -webkit-box-flex: 0;
        -ms-flex: 0 0 auto;
            flex: 0 0 auto;
    width: 100%;
  }
  .row-cols-xl-2 > * {
    -webkit-box-flex: 0;
        -ms-flex: 0 0 auto;
            flex: 0 0 auto;
    width: 50%;
  }
  .row-cols-xl-3 > * {
    -webkit-box-flex: 0;
        -ms-flex: 0 0 auto;
            flex: 0 0 auto;
    width: 33.3333333333%;
  }
  .row-cols-xl-4 > * {
    -webkit-box-flex: 0;
        -ms-flex: 0 0 auto;
            flex: 0 0 auto;
    width: 25%;
  }
  .row-cols-xl-5 > * {
    -webkit-box-flex: 0;
        -ms-flex: 0 0 auto;
            flex: 0 0 auto;
    width: 20%;
  }
  .row-cols-xl-6 > * {
    -webkit-box-flex: 0;
        -ms-flex: 0 0 auto;
            flex: 0 0 auto;
    width: 16.6666666667%;
  }
  .col-xl-auto {
    -webkit-box-flex: 0;
        -ms-flex: 0 0 auto;
            flex: 0 0 auto;
    width: auto;
  }
  .col-xl-1 {
    -webkit-box-flex: 0;
        -ms-flex: 0 0 auto;
            flex: 0 0 auto;
    width: 8.33333333%;
  }
  .col-xl-2 {
    -webkit-box-flex: 0;
        -ms-flex: 0 0 auto;
            flex: 0 0 auto;
    width: 16.66666667%;
  }
  .col-xl-3 {
    -webkit-box-flex: 0;
        -ms-flex: 0 0 auto;
            flex: 0 0 auto;
    width: 25%;
  }
  .col-xl-4 {
    -webkit-box-flex: 0;
        -ms-flex: 0 0 auto;
            flex: 0 0 auto;
    width: 33.33333333%;
  }
  .col-xl-5 {
    -webkit-box-flex: 0;
        -ms-flex: 0 0 auto;
            flex: 0 0 auto;
    width: 41.66666667%;
  }
  .col-xl-6 {
    -webkit-box-flex: 0;
        -ms-flex: 0 0 auto;
            flex: 0 0 auto;
    width: 50%;
  }
  .col-xl-7 {
    -webkit-box-flex: 0;
        -ms-flex: 0 0 auto;
            flex: 0 0 auto;
    width: 58.33333333%;
  }
  .col-xl-8 {
    -webkit-box-flex: 0;
        -ms-flex: 0 0 auto;
            flex: 0 0 auto;
    width: 66.66666667%;
  }
  .col-xl-9 {
    -webkit-box-flex: 0;
        -ms-flex: 0 0 auto;
            flex: 0 0 auto;
    width: 75%;
  }
  .col-xl-10 {
    -webkit-box-flex: 0;
        -ms-flex: 0 0 auto;
            flex: 0 0 auto;
    width: 83.33333333%;
  }
  .col-xl-11 {
    -webkit-box-flex: 0;
        -ms-flex: 0 0 auto;
            flex: 0 0 auto;
    width: 91.66666667%;
  }
  .col-xl-12 {
    -webkit-box-flex: 0;
        -ms-flex: 0 0 auto;
            flex: 0 0 auto;
    width: 100%;
  }
  .offset-xl-0 {
    margin-left: 0;
  }
  .offset-xl-1 {
    margin-left: 8.33333333%;
  }
  .offset-xl-2 {
    margin-left: 16.66666667%;
  }
  .offset-xl-3 {
    margin-left: 25%;
  }
  .offset-xl-4 {
    margin-left: 33.33333333%;
  }
  .offset-xl-5 {
    margin-left: 41.66666667%;
  }
  .offset-xl-6 {
    margin-left: 50%;
  }
  .offset-xl-7 {
    margin-left: 58.33333333%;
  }
  .offset-xl-8 {
    margin-left: 66.66666667%;
  }
  .offset-xl-9 {
    margin-left: 75%;
  }
  .offset-xl-10 {
    margin-left: 83.33333333%;
  }
  .offset-xl-11 {
    margin-left: 91.66666667%;
  }
  .g-xl-0,
  .gx-xl-0 {
    --bs-gutter-x: 0;
  }
  .g-xl-0,
  .gy-xl-0 {
    --bs-gutter-y: 0;
  }
  .g-xl-1,
  .gx-xl-1 {
    --bs-gutter-x: 0.25rem;
  }
  .g-xl-1,
  .gy-xl-1 {
    --bs-gutter-y: 0.25rem;
  }
  .g-xl-2,
  .gx-xl-2 {
    --bs-gutter-x: 0.5rem;
  }
  .g-xl-2,
  .gy-xl-2 {
    --bs-gutter-y: 0.5rem;
  }
  .g-xl-3,
  .gx-xl-3 {
    --bs-gutter-x: 1rem;
  }
  .g-xl-3,
  .gy-xl-3 {
    --bs-gutter-y: 1rem;
  }
  .g-xl-4,
  .gx-xl-4 {
    --bs-gutter-x: 1.5rem;
  }
  .g-xl-4,
  .gy-xl-4 {
    --bs-gutter-y: 1.5rem;
  }
  .g-xl-5,
  .gx-xl-5 {
    --bs-gutter-x: 3rem;
  }
  .g-xl-5,
  .gy-xl-5 {
    --bs-gutter-y: 3rem;
  }
}
@media (min-width: 1400px) {
  .col-xxl {
    -webkit-box-flex: 1;
        -ms-flex: 1 0 0%;
            flex: 1 0 0%;
  }
  .row-cols-xxl-auto > * {
    -webkit-box-flex: 0;
        -ms-flex: 0 0 auto;
            flex: 0 0 auto;
    width: auto;
  }
  .row-cols-xxl-1 > * {
    -webkit-box-flex: 0;
        -ms-flex: 0 0 auto;
            flex: 0 0 auto;
    width: 100%;
  }
  .row-cols-xxl-2 > * {
    -webkit-box-flex: 0;
        -ms-flex: 0 0 auto;
            flex: 0 0 auto;
    width: 50%;
  }
  .row-cols-xxl-3 > * {
    -webkit-box-flex: 0;
        -ms-flex: 0 0 auto;
            flex: 0 0 auto;
    width: 33.3333333333%;
  }
  .row-cols-xxl-4 > * {
    -webkit-box-flex: 0;
        -ms-flex: 0 0 auto;
            flex: 0 0 auto;
    width: 25%;
  }
  .row-cols-xxl-5 > * {
    -webkit-box-flex: 0;
        -ms-flex: 0 0 auto;
            flex: 0 0 auto;
    width: 20%;
  }
  .row-cols-xxl-6 > * {
    -webkit-box-flex: 0;
        -ms-flex: 0 0 auto;
            flex: 0 0 auto;
    width: 16.6666666667%;
  }
  .col-xxl-auto {
    -webkit-box-flex: 0;
        -ms-flex: 0 0 auto;
            flex: 0 0 auto;
    width: auto;
  }
  .col-xxl-1 {
    -webkit-box-flex: 0;
        -ms-flex: 0 0 auto;
            flex: 0 0 auto;
    width: 8.33333333%;
  }
  .col-xxl-2 {
    -webkit-box-flex: 0;
        -ms-flex: 0 0 auto;
            flex: 0 0 auto;
    width: 16.66666667%;
  }
  .col-xxl-3 {
    -webkit-box-flex: 0;
        -ms-flex: 0 0 auto;
            flex: 0 0 auto;
    width: 25%;
  }
  .col-xxl-4 {
    -webkit-box-flex: 0;
        -ms-flex: 0 0 auto;
            flex: 0 0 auto;
    width: 33.33333333%;
  }
  .col-xxl-5 {
    -webkit-box-flex: 0;
        -ms-flex: 0 0 auto;
            flex: 0 0 auto;
    width: 41.66666667%;
  }
  .col-xxl-6 {
    -webkit-box-flex: 0;
        -ms-flex: 0 0 auto;
            flex: 0 0 auto;
    width: 50%;
  }
  .col-xxl-7 {
    -webkit-box-flex: 0;
        -ms-flex: 0 0 auto;
            flex: 0 0 auto;
    width: 58.33333333%;
  }
  .col-xxl-8 {
    -webkit-box-flex: 0;
        -ms-flex: 0 0 auto;
            flex: 0 0 auto;
    width: 66.66666667%;
  }
  .col-xxl-9 {
    -webkit-box-flex: 0;
        -ms-flex: 0 0 auto;
            flex: 0 0 auto;
    width: 75%;
  }
  .col-xxl-10 {
    -webkit-box-flex: 0;
        -ms-flex: 0 0 auto;
            flex: 0 0 auto;
    width: 83.33333333%;
  }
  .col-xxl-11 {
    -webkit-box-flex: 0;
        -ms-flex: 0 0 auto;
            flex: 0 0 auto;
    width: 91.66666667%;
  }
  .col-xxl-12 {
    -webkit-box-flex: 0;
        -ms-flex: 0 0 auto;
            flex: 0 0 auto;
    width: 100%;
  }
  .offset-xxl-0 {
    margin-left: 0;
  }
  .offset-xxl-1 {
    margin-left: 8.33333333%;
  }
  .offset-xxl-2 {
    margin-left: 16.66666667%;
  }
  .offset-xxl-3 {
    margin-left: 25%;
  }
  .offset-xxl-4 {
    margin-left: 33.33333333%;
  }
  .offset-xxl-5 {
    margin-left: 41.66666667%;
  }
  .offset-xxl-6 {
    margin-left: 50%;
  }
  .offset-xxl-7 {
    margin-left: 58.33333333%;
  }
  .offset-xxl-8 {
    margin-left: 66.66666667%;
  }
  .offset-xxl-9 {
    margin-left: 75%;
  }
  .offset-xxl-10 {
    margin-left: 83.33333333%;
  }
  .offset-xxl-11 {
    margin-left: 91.66666667%;
  }
  .g-xxl-0,
  .gx-xxl-0 {
    --bs-gutter-x: 0;
  }
  .g-xxl-0,
  .gy-xxl-0 {
    --bs-gutter-y: 0;
  }
  .g-xxl-1,
  .gx-xxl-1 {
    --bs-gutter-x: 0.25rem;
  }
  .g-xxl-1,
  .gy-xxl-1 {
    --bs-gutter-y: 0.25rem;
  }
  .g-xxl-2,
  .gx-xxl-2 {
    --bs-gutter-x: 0.5rem;
  }
  .g-xxl-2,
  .gy-xxl-2 {
    --bs-gutter-y: 0.5rem;
  }
  .g-xxl-3,
  .gx-xxl-3 {
    --bs-gutter-x: 1rem;
  }
  .g-xxl-3,
  .gy-xxl-3 {
    --bs-gutter-y: 1rem;
  }
  .g-xxl-4,
  .gx-xxl-4 {
    --bs-gutter-x: 1.5rem;
  }
  .g-xxl-4,
  .gy-xxl-4 {
    --bs-gutter-y: 1.5rem;
  }
  .g-xxl-5,
  .gx-xxl-5 {
    --bs-gutter-x: 3rem;
  }
  .g-xxl-5,
  .gy-xxl-5 {
    --bs-gutter-y: 3rem;
  }
}
.table {
  --bs-table-color: var(--bs-body-color);
  --bs-table-bg: transparent;
  --bs-table-border-color: var(--bs-border-color);
  --bs-table-accent-bg: transparent;
  --bs-table-striped-color: var(--bs-body-color);
  --bs-table-striped-bg: rgba(0, 0, 0, 0.05);
  --bs-table-active-color: var(--bs-body-color);
  --bs-table-active-bg: rgba(0, 0, 0, 0.1);
  --bs-table-hover-color: var(--bs-body-color);
  --bs-table-hover-bg: rgba(0, 0, 0, 0.075);
  width: 100%;
  margin-bottom: 16px;
  margin-bottom: 1rem;
  color: var(--bs-table-color);
  vertical-align: top;
  border-color: var(--bs-table-border-color);
}
.table > :not(caption) > * > * {
  padding: 8px 8px;
  padding: 0.5rem 0.5rem;
  background-color: var(--bs-table-bg);
  border-bottom-width: 1px;
  -webkit-box-shadow: inset 0 0 0 9999px var(--bs-table-accent-bg);
          box-shadow: inset 0 0 0 9999px var(--bs-table-accent-bg);
}
.table > tbody {
  vertical-align: inherit;
}
.table > thead {
  vertical-align: bottom;
}

.table-group-divider {
  border-top: 2px solid currentcolor;
}

.caption-top {
  caption-side: top;
}

.table-sm > :not(caption) > * > * {
  padding: 4px 4px;
  padding: 0.25rem 0.25rem;
}

.table-bordered > :not(caption) > * {
  border-width: 1px 0;
}
.table-bordered > :not(caption) > * > * {
  border-width: 0 1px;
}

.table-borderless > :not(caption) > * > * {
  border-bottom-width: 0;
}
.table-borderless > :not(:first-child) {
  border-top-width: 0;
}

.table-striped > tbody > tr:nth-of-type(odd) > * {
  --bs-table-accent-bg: var(--bs-table-striped-bg);
  color: var(--bs-table-striped-color);
}

.table-striped-columns > :not(caption) > tr > :nth-child(even) {
  --bs-table-accent-bg: var(--bs-table-striped-bg);
  color: var(--bs-table-striped-color);
}

.table-active {
  --bs-table-accent-bg: var(--bs-table-active-bg);
  color: var(--bs-table-active-color);
}

.table-hover > tbody > tr:hover > * {
  --bs-table-accent-bg: var(--bs-table-hover-bg);
  color: var(--bs-table-hover-color);
}

.table-primary {
  --bs-table-color: #000;
  --bs-table-bg: #f5e0da;
  --bs-table-border-color: #ddcac4;
  --bs-table-striped-bg: #e9d5cf;
  --bs-table-striped-color: #000;
  --bs-table-active-bg: #ddcac4;
  --bs-table-active-color: #000;
  --bs-table-hover-bg: #e3cfca;
  --bs-table-hover-color: #000;
  color: var(--bs-table-color);
  border-color: var(--bs-table-border-color);
}

.table-secondary {
  --bs-table-color: #000;
  --bs-table-bg: #dfe7e7;
  --bs-table-border-color: #c9d0d0;
  --bs-table-striped-bg: #d4dbdb;
  --bs-table-striped-color: #000;
  --bs-table-active-bg: #c9d0d0;
  --bs-table-active-color: #000;
  --bs-table-hover-bg: #ced6d6;
  --bs-table-hover-color: #000;
  color: var(--bs-table-color);
  border-color: var(--bs-table-border-color);
}

.table-success {
  --bs-table-color: #000;
  --bs-table-bg: #d2ede0;
  --bs-table-border-color: #bdd5ca;
  --bs-table-striped-bg: #c8e1d5;
  --bs-table-striped-color: #000;
  --bs-table-active-bg: #bdd5ca;
  --bs-table-active-color: #000;
  --bs-table-hover-bg: #c2dbcf;
  --bs-table-hover-color: #000;
  color: var(--bs-table-color);
  border-color: var(--bs-table-border-color);
}

.table-info {
  --bs-table-color: #000;
  --bs-table-bg: #f8e3d6;
  --bs-table-border-color: #dfccc1;
  --bs-table-striped-bg: #ecd8cb;
  --bs-table-striped-color: #000;
  --bs-table-active-bg: #dfccc1;
  --bs-table-active-color: #000;
  --bs-table-hover-bg: #e5d2c6;
  --bs-table-hover-color: #000;
  color: var(--bs-table-color);
  border-color: var(--bs-table-border-color);
}

.table-warning {
  --bs-table-color: #000;
  --bs-table-bg: #f9f5d2;
  --bs-table-border-color: #e0ddbd;
  --bs-table-striped-bg: #ede9c8;
  --bs-table-striped-color: #000;
  --bs-table-active-bg: #e0ddbd;
  --bs-table-active-color: #000;
  --bs-table-hover-bg: #e6e3c2;
  --bs-table-hover-color: #000;
  color: var(--bs-table-color);
  border-color: var(--bs-table-border-color);
}

.table-danger {
  --bs-table-color: #000;
  --bs-table-bg: #fcd4cf;
  --bs-table-border-color: #e3bfba;
  --bs-table-striped-bg: #efc9c5;
  --bs-table-striped-color: #000;
  --bs-table-active-bg: #e3bfba;
  --bs-table-active-color: #000;
  --bs-table-hover-bg: #e9c4bf;
  --bs-table-hover-color: #000;
  color: var(--bs-table-color);
  border-color: var(--bs-table-border-color);
}

.table-light {
  --bs-table-color: #000;
  --bs-table-bg: #F3ECD2;
  --bs-table-border-color: #dbd4bd;
  --bs-table-striped-bg: #e7e0c8;
  --bs-table-striped-color: #000;
  --bs-table-active-bg: #dbd4bd;
  --bs-table-active-color: #000;
  --bs-table-hover-bg: #e1dac2;
  --bs-table-hover-color: #000;
  color: var(--bs-table-color);
  border-color: var(--bs-table-border-color);
}

.table-dark {
  --bs-table-color: #fff;
  --bs-table-bg: #3F2D27;
  --bs-table-border-color: #52423d;
  --bs-table-striped-bg: #493832;
  --bs-table-striped-color: #fff;
  --bs-table-active-bg: #52423d;
  --bs-table-active-color: #fff;
  --bs-table-hover-bg: #4d3d37;
  --bs-table-hover-color: #fff;
  color: var(--bs-table-color);
  border-color: var(--bs-table-border-color);
}

.table-responsive {
  overflow-x: auto;
  -webkit-overflow-scrolling: touch;
}

@media (max-width: 575.98px) {
  .table-responsive-sm {
    overflow-x: auto;
    -webkit-overflow-scrolling: touch;
  }
}
@media (max-width: 767.98px) {
  .table-responsive-md {
    overflow-x: auto;
    -webkit-overflow-scrolling: touch;
  }
}
@media (max-width: 991.98px) {
  .table-responsive-lg {
    overflow-x: auto;
    -webkit-overflow-scrolling: touch;
  }
}
@media (max-width: 1199.98px) {
  .table-responsive-xl {
    overflow-x: auto;
    -webkit-overflow-scrolling: touch;
  }
}
@media (max-width: 1399.98px) {
  .table-responsive-xxl {
    overflow-x: auto;
    -webkit-overflow-scrolling: touch;
  }
}
.form-label {
  margin-bottom: 8px;
  margin-bottom: 0.5rem;
}

.col-form-label {
  padding-top: calc(0.375rem + 1px);
  padding-bottom: calc(0.375rem + 1px);
  margin-bottom: 0;
  font-size: inherit;
  line-height: 1.5;
}

.col-form-label-lg {
  padding-top: calc(0.5rem + 1px);
  padding-bottom: calc(0.5rem + 1px);
  font-size: 20px;
  font-size: 1.25rem;
}

.col-form-label-sm {
  padding-top: calc(0.25rem + 1px);
  padding-bottom: calc(0.25rem + 1px);
  font-size: 14px;
  font-size: 0.875rem;
}

.form-text {
  margin-top: 4px;
  margin-top: 0.25rem;
  font-size: 0.875em;
  color: #6c757d;
}

.form-control {
  display: block;
  width: 100%;
  padding: 6px 12px;
  padding: 0.375rem 0.75rem;
  font-size: 16px;
  font-size: 1rem;
  font-weight: 400;
  line-height: 1.5;
  color: #212529;
  background-color: #fff;
  background-clip: padding-box;
  border: 1px solid #ced4da;
  -webkit-appearance: none;
     -moz-appearance: none;
          appearance: none;
  border-radius: 0.375rem;
  -webkit-transition: border-color 0.15s ease-in-out, -webkit-box-shadow 0.15s ease-in-out;
  transition: border-color 0.15s ease-in-out, -webkit-box-shadow 0.15s ease-in-out;
  transition: border-color 0.15s ease-in-out, box-shadow 0.15s ease-in-out;
  transition: border-color 0.15s ease-in-out, box-shadow 0.15s ease-in-out, -webkit-box-shadow 0.15s ease-in-out;
}
@media (prefers-reduced-motion: reduce) {
  .form-control {
    -webkit-transition: none;
    transition: none;
  }
}
.form-control[type=file] {
  overflow: hidden;
}
.form-control[type=file]:not(:disabled):not([readonly]) {
  cursor: pointer;
}
.form-control:focus {
  color: #212529;
  background-color: #fff;
  border-color: #e6b3a3;
  outline: 0;
  -webkit-box-shadow: 0 0 0 0.25rem rgba(205, 102, 70, 0.25);
          box-shadow: 0 0 0 0.25rem rgba(205, 102, 70, 0.25);
}
.form-control::-webkit-date-and-time-value {
  height: 1.5em;
}
.form-control::-webkit-input-placeholder {
  color: #6c757d;
  opacity: 1;
}
.form-control::-moz-placeholder {
  color: #6c757d;
  opacity: 1;
}
.form-control:-ms-input-placeholder {
  color: #6c757d;
  opacity: 1;
}
.form-control::-ms-input-placeholder {
  color: #6c757d;
  opacity: 1;
}
.form-control::placeholder {
  color: #6c757d;
  opacity: 1;
}
.form-control:disabled {
  background-color: #e9ecef;
  opacity: 1;
}
.form-control::-webkit-file-upload-button {
  padding: 6px 12px;
  padding: 0.375rem 0.75rem;
  margin: -6px -12px;
  margin: -0.375rem -0.75rem;
  -webkit-margin-end: 12px;
          margin-inline-end: 12px;
  -webkit-margin-end: 0.75rem;
          margin-inline-end: 0.75rem;
  color: #212529;
  background-color: #e9ecef;
  pointer-events: none;
  border-color: inherit;
  border-style: solid;
  border-width: 0;
  border-inline-end-width: 1px;
  border-radius: 0;
  -webkit-transition: color 0.15s ease-in-out, background-color 0.15s ease-in-out, border-color 0.15s ease-in-out, -webkit-box-shadow 0.15s ease-in-out;
  transition: color 0.15s ease-in-out, background-color 0.15s ease-in-out, border-color 0.15s ease-in-out, -webkit-box-shadow 0.15s ease-in-out;
  transition: color 0.15s ease-in-out, background-color 0.15s ease-in-out, border-color 0.15s ease-in-out, box-shadow 0.15s ease-in-out;
  transition: color 0.15s ease-in-out, background-color 0.15s ease-in-out, border-color 0.15s ease-in-out, box-shadow 0.15s ease-in-out, -webkit-box-shadow 0.15s ease-in-out;
}
.form-control::file-selector-button {
  padding: 6px 12px;
  padding: 0.375rem 0.75rem;
  margin: -6px -12px;
  margin: -0.375rem -0.75rem;
  -webkit-margin-end: 12px;
          margin-inline-end: 12px;
  -webkit-margin-end: 0.75rem;
          margin-inline-end: 0.75rem;
  color: #212529;
  background-color: #e9ecef;
  pointer-events: none;
  border-color: inherit;
  border-style: solid;
  border-width: 0;
  border-inline-end-width: 1px;
  border-radius: 0;
  -webkit-transition: color 0.15s ease-in-out, background-color 0.15s ease-in-out, border-color 0.15s ease-in-out, -webkit-box-shadow 0.15s ease-in-out;
  transition: color 0.15s ease-in-out, background-color 0.15s ease-in-out, border-color 0.15s ease-in-out, -webkit-box-shadow 0.15s ease-in-out;
  transition: color 0.15s ease-in-out, background-color 0.15s ease-in-out, border-color 0.15s ease-in-out, box-shadow 0.15s ease-in-out;
  transition: color 0.15s ease-in-out, background-color 0.15s ease-in-out, border-color 0.15s ease-in-out, box-shadow 0.15s ease-in-out, -webkit-box-shadow 0.15s ease-in-out;
}
@media (prefers-reduced-motion: reduce) {
  .form-control::-webkit-file-upload-button {
    -webkit-transition: none;
    transition: none;
  }
  .form-control::file-selector-button {
    -webkit-transition: none;
    transition: none;
  }
}
.form-control:hover:not(:disabled):not([readonly])::-webkit-file-upload-button {
  background-color: #dde0e3;
}
.form-control:hover:not(:disabled):not([readonly])::file-selector-button {
  background-color: #dde0e3;
}

.form-control-plaintext {
  display: block;
  width: 100%;
  padding: 6px 0;
  padding: 0.375rem 0;
  margin-bottom: 0;
  line-height: 1.5;
  color: #212529;
  background-color: transparent;
  border: solid transparent;
  border-width: 1px 0;
}
.form-control-plaintext:focus {
  outline: 0;
}
.form-control-plaintext.form-control-sm, .form-control-plaintext.form-control-lg {
  padding-right: 0;
  padding-left: 0;
}

.form-control-sm {
  min-height: calc(1.5em + 0.5rem + 2px);
  padding: 4px 8px;
  padding: 0.25rem 0.5rem;
  font-size: 14px;
  font-size: 0.875rem;
  border-radius: 0.25rem;
}
.form-control-sm::-webkit-file-upload-button {
  padding: 4px 8px;
  padding: 0.25rem 0.5rem;
  margin: -4px -8px;
  margin: -0.25rem -0.5rem;
  -webkit-margin-end: 8px;
          margin-inline-end: 8px;
  -webkit-margin-end: 0.5rem;
          margin-inline-end: 0.5rem;
}
.form-control-sm::file-selector-button {
  padding: 4px 8px;
  padding: 0.25rem 0.5rem;
  margin: -4px -8px;
  margin: -0.25rem -0.5rem;
  -webkit-margin-end: 8px;
          margin-inline-end: 8px;
  -webkit-margin-end: 0.5rem;
          margin-inline-end: 0.5rem;
}

.form-control-lg {
  min-height: calc(1.5em + 1rem + 2px);
  padding: 8px 16px;
  padding: 0.5rem 1rem;
  font-size: 20px;
  font-size: 1.25rem;
  border-radius: 0.5rem;
}
.form-control-lg::-webkit-file-upload-button {
  padding: 8px 16px;
  padding: 0.5rem 1rem;
  margin: -8px -16px;
  margin: -0.5rem -1rem;
  -webkit-margin-end: 16px;
          margin-inline-end: 16px;
  -webkit-margin-end: 1rem;
          margin-inline-end: 1rem;
}
.form-control-lg::file-selector-button {
  padding: 8px 16px;
  padding: 0.5rem 1rem;
  margin: -8px -16px;
  margin: -0.5rem -1rem;
  -webkit-margin-end: 16px;
          margin-inline-end: 16px;
  -webkit-margin-end: 1rem;
          margin-inline-end: 1rem;
}

textarea.form-control {
  min-height: calc(1.5em + 0.75rem + 2px);
}
textarea.form-control-sm {
  min-height: calc(1.5em + 0.5rem + 2px);
}
textarea.form-control-lg {
  min-height: calc(1.5em + 1rem + 2px);
}

.form-control-color {
  width: 48px;
  width: 3rem;
  height: calc(1.5em + 0.75rem + 2px);
  padding: 6px;
  padding: 0.375rem;
}
.form-control-color:not(:disabled):not([readonly]) {
  cursor: pointer;
}
.form-control-color::-moz-color-swatch {
  border: 0 !important;
  border-radius: 0.375rem;
}
.form-control-color::-webkit-color-swatch {
  border-radius: 0.375rem;
}
.form-control-color.form-control-sm {
  height: calc(1.5em + 0.5rem + 2px);
}
.form-control-color.form-control-lg {
  height: calc(1.5em + 1rem + 2px);
}

.form-select {
  display: block;
  width: 100%;
  padding: 6px 36px 6px 12px;
  padding: 0.375rem 2.25rem 0.375rem 0.75rem;
  -moz-padding-start: calc(0.75rem - 3px);
  font-size: 16px;
  font-size: 1rem;
  font-weight: 400;
  line-height: 1.5;
  color: #212529;
  background-color: #fff;
  background-image: url("data:image/svg+xml,%3csvg xmlns='http://www.w3.org/2000/svg' viewBox='0 0 16 16'%3e%3cpath fill='none' stroke='%23343a40' stroke-linecap='round' stroke-linejoin='round' stroke-width='2' d='m2 5 6 6 6-6'/%3e%3c/svg%3e");
  background-repeat: no-repeat;
  background-position: right 12px center;
  background-position: right 0.75rem center;
  background-size: 16px 12px;
  border: 1px solid #ced4da;
  border-radius: 0.375rem;
  -webkit-transition: border-color 0.15s ease-in-out, -webkit-box-shadow 0.15s ease-in-out;
  transition: border-color 0.15s ease-in-out, -webkit-box-shadow 0.15s ease-in-out;
  transition: border-color 0.15s ease-in-out, box-shadow 0.15s ease-in-out;
  transition: border-color 0.15s ease-in-out, box-shadow 0.15s ease-in-out, -webkit-box-shadow 0.15s ease-in-out;
  -webkit-appearance: none;
     -moz-appearance: none;
          appearance: none;
}
@media (prefers-reduced-motion: reduce) {
  .form-select {
    -webkit-transition: none;
    transition: none;
  }
}
.form-select:focus {
  border-color: #e6b3a3;
  outline: 0;
  -webkit-box-shadow: 0 0 0 0.25rem rgba(205, 102, 70, 0.25);
          box-shadow: 0 0 0 0.25rem rgba(205, 102, 70, 0.25);
}
.form-select[multiple], .form-select[size]:not([size="1"]) {
  padding-right: 12px;
  padding-right: 0.75rem;
  background-image: none;
}
.form-select:disabled {
  background-color: #e9ecef;
}
.form-select:-moz-focusring {
  color: transparent;
  text-shadow: 0 0 0 #212529;
}

.form-select-sm {
  padding-top: 4px;
  padding-top: 0.25rem;
  padding-bottom: 4px;
  padding-bottom: 0.25rem;
  padding-left: 8px;
  padding-left: 0.5rem;
  font-size: 14px;
  font-size: 0.875rem;
  border-radius: 0.25rem;
}

.form-select-lg {
  padding-top: 8px;
  padding-top: 0.5rem;
  padding-bottom: 8px;
  padding-bottom: 0.5rem;
  padding-left: 16px;
  padding-left: 1rem;
  font-size: 20px;
  font-size: 1.25rem;
  border-radius: 0.5rem;
}

.form-check {
  display: block;
  min-height: 24px;
  min-height: 1.5rem;
  padding-left: 1.5em;
  margin-bottom: 2px;
  margin-bottom: 0.125rem;
}
.form-check .form-check-input {
  float: left;
  margin-left: -1.5em;
}

.form-check-reverse {
  padding-right: 1.5em;
  padding-left: 0;
  text-align: right;
}
.form-check-reverse .form-check-input {
  float: right;
  margin-right: -1.5em;
  margin-left: 0;
}

.form-check-input {
  width: 1em;
  height: 1em;
  margin-top: 0.25em;
  vertical-align: top;
  background-color: #fff;
  background-repeat: no-repeat;
  background-position: center;
  background-size: contain;
  border: 1px solid rgba(0, 0, 0, 0.25);
  -webkit-appearance: none;
     -moz-appearance: none;
          appearance: none;
  -webkit-print-color-adjust: exact;
          print-color-adjust: exact;
}
.form-check-input[type=checkbox] {
  border-radius: 0.25em;
}
.form-check-input[type=radio] {
  border-radius: 50%;
}
.form-check-input:active {
  -webkit-filter: brightness(90%);
          filter: brightness(90%);
}
.form-check-input:focus {
  border-color: #e6b3a3;
  outline: 0;
  -webkit-box-shadow: 0 0 0 0.25rem rgba(205, 102, 70, 0.25);
          box-shadow: 0 0 0 0.25rem rgba(205, 102, 70, 0.25);
}
.form-check-input:checked {
  background-color: #CD6646;
  border-color: #CD6646;
}
.form-check-input:checked[type=checkbox] {
  background-image: url("data:image/svg+xml,%3csvg xmlns='http://www.w3.org/2000/svg' viewBox='0 0 20 20'%3e%3cpath fill='none' stroke='%23fff' stroke-linecap='round' stroke-linejoin='round' stroke-width='3' d='m6 10 3 3 6-6'/%3e%3c/svg%3e");
}
.form-check-input:checked[type=radio] {
  background-image: url("data:image/svg+xml,%3csvg xmlns='http://www.w3.org/2000/svg' viewBox='-4 -4 8 8'%3e%3ccircle r='2' fill='%23fff'/%3e%3c/svg%3e");
}
.form-check-input[type=checkbox]:indeterminate {
  background-color: #CD6646;
  border-color: #CD6646;
  background-image: url("data:image/svg+xml,%3csvg xmlns='http://www.w3.org/2000/svg' viewBox='0 0 20 20'%3e%3cpath fill='none' stroke='%23fff' stroke-linecap='round' stroke-linejoin='round' stroke-width='3' d='M6 10h8'/%3e%3c/svg%3e");
}
.form-check-input:disabled {
  pointer-events: none;
  -webkit-filter: none;
          filter: none;
  opacity: 0.5;
}
.form-check-input[disabled] ~ .form-check-label, .form-check-input:disabled ~ .form-check-label {
  cursor: default;
  opacity: 0.5;
}

.form-switch {
  padding-left: 2.5em;
}
.form-switch .form-check-input {
  width: 2em;
  margin-left: -2.5em;
  background-image: url("data:image/svg+xml,%3csvg xmlns='http://www.w3.org/2000/svg' viewBox='-4 -4 8 8'%3e%3ccircle r='3' fill='rgba%280, 0, 0, 0.25%29'/%3e%3c/svg%3e");
  background-position: left center;
  border-radius: 2em;
  -webkit-transition: background-position 0.15s ease-in-out;
  transition: background-position 0.15s ease-in-out;
}
@media (prefers-reduced-motion: reduce) {
  .form-switch .form-check-input {
    -webkit-transition: none;
    transition: none;
  }
}
.form-switch .form-check-input:focus {
  background-image: url("data:image/svg+xml,%3csvg xmlns='http://www.w3.org/2000/svg' viewBox='-4 -4 8 8'%3e%3ccircle r='3' fill='%23e6b3a3'/%3e%3c/svg%3e");
}
.form-switch .form-check-input:checked {
  background-position: right center;
  background-image: url("data:image/svg+xml,%3csvg xmlns='http://www.w3.org/2000/svg' viewBox='-4 -4 8 8'%3e%3ccircle r='3' fill='%23fff'/%3e%3c/svg%3e");
}
.form-switch.form-check-reverse {
  padding-right: 2.5em;
  padding-left: 0;
}
.form-switch.form-check-reverse .form-check-input {
  margin-right: -2.5em;
  margin-left: 0;
}

.form-check-inline {
  display: inline-block;
  margin-right: 16px;
  margin-right: 1rem;
}

.btn-check {
  position: absolute;
  clip: rect(0, 0, 0, 0);
  pointer-events: none;
}
.btn-check[disabled] + .btn, .btn-check:disabled + .btn {
  pointer-events: none;
  -webkit-filter: none;
          filter: none;
  opacity: 0.65;
}

.form-range {
  width: 100%;
  height: 24px;
  height: 1.5rem;
  padding: 0;
  background-color: transparent;
  -webkit-appearance: none;
     -moz-appearance: none;
          appearance: none;
}
.form-range:focus {
  outline: 0;
}
.form-range:focus::-webkit-slider-thumb {
  -webkit-box-shadow: 0 0 0 1px #fff, 0 0 0 0.25rem rgba(205, 102, 70, 0.25);
          box-shadow: 0 0 0 1px #fff, 0 0 0 0.25rem rgba(205, 102, 70, 0.25);
}
.form-range:focus::-moz-range-thumb {
  box-shadow: 0 0 0 1px #fff, 0 0 0 0.25rem rgba(205, 102, 70, 0.25);
}
.form-range::-moz-focus-outer {
  border: 0;
}
.form-range::-webkit-slider-thumb {
  width: 16px;
  width: 1rem;
  height: 16px;
  height: 1rem;
  margin-top: -4px;
  margin-top: -0.25rem;
  background-color: #CD6646;
  border: 0;
  border-radius: 1rem;
  -webkit-transition: background-color 0.15s ease-in-out, border-color 0.15s ease-in-out, -webkit-box-shadow 0.15s ease-in-out;
  transition: background-color 0.15s ease-in-out, border-color 0.15s ease-in-out, -webkit-box-shadow 0.15s ease-in-out;
  transition: background-color 0.15s ease-in-out, border-color 0.15s ease-in-out, box-shadow 0.15s ease-in-out;
  transition: background-color 0.15s ease-in-out, border-color 0.15s ease-in-out, box-shadow 0.15s ease-in-out, -webkit-box-shadow 0.15s ease-in-out;
  -webkit-appearance: none;
          appearance: none;
}
@media (prefers-reduced-motion: reduce) {
  .form-range::-webkit-slider-thumb {
    -webkit-transition: none;
    transition: none;
  }
}
.form-range::-webkit-slider-thumb:active {
  background-color: #f0d1c8;
}
.form-range::-webkit-slider-runnable-track {
  width: 100%;
  height: 8px;
  height: 0.5rem;
  color: transparent;
  cursor: pointer;
  background-color: #dee2e6;
  border-color: transparent;
  border-radius: 1rem;
}
.form-range::-moz-range-thumb {
  width: 16px;
  width: 1rem;
  height: 16px;
  height: 1rem;
  background-color: #CD6646;
  border: 0;
  border-radius: 1rem;
  -moz-transition: background-color 0.15s ease-in-out, border-color 0.15s ease-in-out, box-shadow 0.15s ease-in-out;
  transition: background-color 0.15s ease-in-out, border-color 0.15s ease-in-out, box-shadow 0.15s ease-in-out;
  -moz-appearance: none;
       appearance: none;
}
@media (prefers-reduced-motion: reduce) {
  .form-range::-moz-range-thumb {
    -moz-transition: none;
    transition: none;
  }
}
.form-range::-moz-range-thumb:active {
  background-color: #f0d1c8;
}
.form-range::-moz-range-track {
  width: 100%;
  height: 8px;
  height: 0.5rem;
  color: transparent;
  cursor: pointer;
  background-color: #dee2e6;
  border-color: transparent;
  border-radius: 1rem;
}
.form-range:disabled {
  pointer-events: none;
}
.form-range:disabled::-webkit-slider-thumb {
  background-color: #adb5bd;
}
.form-range:disabled::-moz-range-thumb {
  background-color: #adb5bd;
}

.form-floating {
  position: relative;
}
.form-floating > .form-control,
.form-floating > .form-control-plaintext,
.form-floating > .form-select {
  height: calc(3.5rem + 2px);
  line-height: 1.25;
}
.form-floating > label {
  position: absolute;
  top: 0;
  left: 0;
  width: 100%;
  height: 100%;
  padding: 16px 12px;
  padding: 1rem 0.75rem;
  overflow: hidden;
  text-align: start;
  text-overflow: ellipsis;
  white-space: nowrap;
  pointer-events: none;
  border: 1px solid transparent;
  -webkit-transform-origin: 0 0;
          transform-origin: 0 0;
  -webkit-transition: opacity 0.1s ease-in-out, -webkit-transform 0.1s ease-in-out;
  transition: opacity 0.1s ease-in-out, -webkit-transform 0.1s ease-in-out;
  transition: opacity 0.1s ease-in-out, transform 0.1s ease-in-out;
  transition: opacity 0.1s ease-in-out, transform 0.1s ease-in-out, -webkit-transform 0.1s ease-in-out;
}
@media (prefers-reduced-motion: reduce) {
  .form-floating > label {
    -webkit-transition: none;
    transition: none;
  }
}
.form-floating > .form-control,
.form-floating > .form-control-plaintext {
  padding: 16px 12px;
  padding: 1rem 0.75rem;
}
.form-floating > .form-control::-webkit-input-placeholder, .form-floating > .form-control-plaintext::-webkit-input-placeholder {
  color: transparent;
}
.form-floating > .form-control::-moz-placeholder, .form-floating > .form-control-plaintext::-moz-placeholder {
  color: transparent;
}
.form-floating > .form-control:-ms-input-placeholder, .form-floating > .form-control-plaintext:-ms-input-placeholder {
  color: transparent;
}
.form-floating > .form-control::-ms-input-placeholder, .form-floating > .form-control-plaintext::-ms-input-placeholder {
  color: transparent;
}
.form-floating > .form-control::placeholder,
.form-floating > .form-control-plaintext::placeholder {
  color: transparent;
}
.form-floating > .form-control:not(:-moz-placeholder-shown), .form-floating > .form-control-plaintext:not(:-moz-placeholder-shown) {
  padding-top: 26px;
  padding-top: 1.625rem;
  padding-bottom: 10px;
  padding-bottom: 0.625rem;
}
.form-floating > .form-control:not(:-ms-input-placeholder), .form-floating > .form-control-plaintext:not(:-ms-input-placeholder) {
  padding-top: 26px;
  padding-top: 1.625rem;
  padding-bottom: 10px;
  padding-bottom: 0.625rem;
}
.form-floating > .form-control:focus, .form-floating > .form-control:not(:placeholder-shown),
.form-floating > .form-control-plaintext:focus,
.form-floating > .form-control-plaintext:not(:placeholder-shown) {
  padding-top: 26px;
  padding-top: 1.625rem;
  padding-bottom: 10px;
  padding-bottom: 0.625rem;
}
.form-floating > .form-control:-webkit-autofill,
.form-floating > .form-control-plaintext:-webkit-autofill {
  padding-top: 26px;
  padding-top: 1.625rem;
  padding-bottom: 10px;
  padding-bottom: 0.625rem;
}
.form-floating > .form-select {
  padding-top: 26px;
  padding-top: 1.625rem;
  padding-bottom: 10px;
  padding-bottom: 0.625rem;
}
.form-floating > .form-control:not(:-moz-placeholder-shown) ~ label {
  opacity: 0.65;
  transform: scale(0.85) translateY(-0.5rem) translateX(0.15rem);
}
.form-floating > .form-control:not(:-ms-input-placeholder) ~ label {
  opacity: 0.65;
  transform: scale(0.85) translateY(-0.5rem) translateX(0.15rem);
}
.form-floating > .form-control:focus ~ label,
.form-floating > .form-control:not(:placeholder-shown) ~ label,
.form-floating > .form-control-plaintext ~ label,
.form-floating > .form-select ~ label {
  opacity: 0.65;
  -webkit-transform: scale(0.85) translateY(-0.5rem) translateX(0.15rem);
          transform: scale(0.85) translateY(-0.5rem) translateX(0.15rem);
}
.form-floating > .form-control:-webkit-autofill ~ label {
  opacity: 0.65;
  -webkit-transform: scale(0.85) translateY(-0.5rem) translateX(0.15rem);
          transform: scale(0.85) translateY(-0.5rem) translateX(0.15rem);
}
.form-floating > .form-control-plaintext ~ label {
  border-width: 1px 0;
}

.input-group {
  position: relative;
  display: -webkit-box;
  display: -ms-flexbox;
  display: flex;
  -ms-flex-wrap: wrap;
      flex-wrap: wrap;
  -webkit-box-align: stretch;
      -ms-flex-align: stretch;
          align-items: stretch;
  width: 100%;
}
.input-group > .form-control,
.input-group > .form-select,
.input-group > .form-floating {
  position: relative;
  -webkit-box-flex: 1;
      -ms-flex: 1 1 auto;
          flex: 1 1 auto;
  width: 1%;
  min-width: 0;
}
.input-group > .form-control:focus,
.input-group > .form-select:focus,
.input-group > .form-floating:focus-within {
  z-index: 5;
}
.input-group .btn {
  position: relative;
  z-index: 2;
}
.input-group .btn:focus {
  z-index: 5;
}

.input-group-text {
  display: -webkit-box;
  display: -ms-flexbox;
  display: flex;
  -webkit-box-align: center;
      -ms-flex-align: center;
          align-items: center;
  padding: 6px 12px;
  padding: 0.375rem 0.75rem;
  font-size: 16px;
  font-size: 1rem;
  font-weight: 400;
  line-height: 1.5;
  color: #212529;
  text-align: center;
  white-space: nowrap;
  background-color: #e9ecef;
  border: 1px solid #ced4da;
  border-radius: 0.375rem;
}

.input-group-lg > .form-control,
.input-group-lg > .form-select,
.input-group-lg > .input-group-text,
.input-group-lg > .btn {
  padding: 8px 16px;
  padding: 0.5rem 1rem;
  font-size: 20px;
  font-size: 1.25rem;
  border-radius: 0.5rem;
}

.input-group-sm > .form-control,
.input-group-sm > .form-select,
.input-group-sm > .input-group-text,
.input-group-sm > .btn {
  padding: 4px 8px;
  padding: 0.25rem 0.5rem;
  font-size: 14px;
  font-size: 0.875rem;
  border-radius: 0.25rem;
}

.input-group-lg > .form-select,
.input-group-sm > .form-select {
  padding-right: 48px;
  padding-right: 3rem;
}

.input-group:not(.has-validation) > :not(:last-child):not(.dropdown-toggle):not(.dropdown-menu):not(.form-floating),
.input-group:not(.has-validation) > .dropdown-toggle:nth-last-child(n+3),
.input-group:not(.has-validation) > .form-floating:not(:last-child) > .form-control,
.input-group:not(.has-validation) > .form-floating:not(:last-child) > .form-select {
  border-top-right-radius: 0;
  border-bottom-right-radius: 0;
}
.input-group.has-validation > :nth-last-child(n+3):not(.dropdown-toggle):not(.dropdown-menu):not(.form-floating),
.input-group.has-validation > .dropdown-toggle:nth-last-child(n+4),
.input-group.has-validation > .form-floating:nth-last-child(n+3) > .form-control,
.input-group.has-validation > .form-floating:nth-last-child(n+3) > .form-select {
  border-top-right-radius: 0;
  border-bottom-right-radius: 0;
}
.input-group > :not(:first-child):not(.dropdown-menu):not(.valid-tooltip):not(.valid-feedback):not(.invalid-tooltip):not(.invalid-feedback) {
  margin-left: -1px;
  border-top-left-radius: 0;
  border-bottom-left-radius: 0;
}
.input-group > .form-floating:not(:first-child) > .form-control,
.input-group > .form-floating:not(:first-child) > .form-select {
  border-top-left-radius: 0;
  border-bottom-left-radius: 0;
}

.valid-feedback {
  display: none;
  width: 100%;
  margin-top: 4px;
  margin-top: 0.25rem;
  font-size: 0.875em;
  color: #1da665;
}

.valid-tooltip {
  position: absolute;
  top: 100%;
  z-index: 5;
  display: none;
  max-width: 100%;
  padding: 4px 8px;
  padding: 0.25rem 0.5rem;
  margin-top: 1.6px;
  margin-top: 0.1rem;
  font-size: 14px;
  font-size: 0.875rem;
  color: #000;
  background-color: rgba(29, 166, 101, 0.9);
  border-radius: 0.375rem;
}

.was-validated :valid ~ .valid-feedback,
.was-validated :valid ~ .valid-tooltip,
.is-valid ~ .valid-feedback,
.is-valid ~ .valid-tooltip {
  display: block;
}

.was-validated .form-control:valid, .form-control.is-valid {
  border-color: #1da665;
  padding-right: calc(1.5em + 0.75rem);
  background-image: url("data:image/svg+xml,%3csvg xmlns='http://www.w3.org/2000/svg' viewBox='0 0 8 8'%3e%3cpath fill='%231da665' d='M2.3 6.73.6 4.53c-.4-1.04.46-1.4 1.1-.8l1.1 1.4 3.4-3.8c.6-.63 1.6-.27 1.2.7l-4 4.6c-.43.5-.8.4-1.1.1z'/%3e%3c/svg%3e");
  background-repeat: no-repeat;
  background-position: right calc(0.375em + 0.1875rem) center;
  background-size: calc(0.75em + 0.375rem) calc(0.75em + 0.375rem);
}
.was-validated .form-control:valid:focus, .form-control.is-valid:focus {
  border-color: #1da665;
  -webkit-box-shadow: 0 0 0 0.25rem rgba(29, 166, 101, 0.25);
          box-shadow: 0 0 0 0.25rem rgba(29, 166, 101, 0.25);
}

.was-validated textarea.form-control:valid, textarea.form-control.is-valid {
  padding-right: calc(1.5em + 0.75rem);
  background-position: top calc(0.375em + 0.1875rem) right calc(0.375em + 0.1875rem);
}

.was-validated .form-select:valid, .form-select.is-valid {
  border-color: #1da665;
}
.was-validated .form-select:valid:not([multiple]):not([size]), .was-validated .form-select:valid:not([multiple])[size="1"], .form-select.is-valid:not([multiple]):not([size]), .form-select.is-valid:not([multiple])[size="1"] {
  padding-right: 66px;
  padding-right: 4.125rem;
  background-image: url("data:image/svg+xml,%3csvg xmlns='http://www.w3.org/2000/svg' viewBox='0 0 16 16'%3e%3cpath fill='none' stroke='%23343a40' stroke-linecap='round' stroke-linejoin='round' stroke-width='2' d='m2 5 6 6 6-6'/%3e%3c/svg%3e"), url("data:image/svg+xml,%3csvg xmlns='http://www.w3.org/2000/svg' viewBox='0 0 8 8'%3e%3cpath fill='%231da665' d='M2.3 6.73.6 4.53c-.4-1.04.46-1.4 1.1-.8l1.1 1.4 3.4-3.8c.6-.63 1.6-.27 1.2.7l-4 4.6c-.43.5-.8.4-1.1.1z'/%3e%3c/svg%3e");
  background-position: right 12px center, center right 36px;
  background-position: right 0.75rem center, center right 2.25rem;
  background-size: 16px 12px, calc(0.75em + 0.375rem) calc(0.75em + 0.375rem);
}
.was-validated .form-select:valid:focus, .form-select.is-valid:focus {
  border-color: #1da665;
  -webkit-box-shadow: 0 0 0 0.25rem rgba(29, 166, 101, 0.25);
          box-shadow: 0 0 0 0.25rem rgba(29, 166, 101, 0.25);
}

.was-validated .form-control-color:valid, .form-control-color.is-valid {
  width: calc(3rem + calc(1.5em + 0.75rem));
}

.was-validated .form-check-input:valid, .form-check-input.is-valid {
  border-color: #1da665;
}
.was-validated .form-check-input:valid:checked, .form-check-input.is-valid:checked {
  background-color: #1da665;
}
.was-validated .form-check-input:valid:focus, .form-check-input.is-valid:focus {
  -webkit-box-shadow: 0 0 0 0.25rem rgba(29, 166, 101, 0.25);
          box-shadow: 0 0 0 0.25rem rgba(29, 166, 101, 0.25);
}
.was-validated .form-check-input:valid ~ .form-check-label, .form-check-input.is-valid ~ .form-check-label {
  color: #1da665;
}

.form-check-inline .form-check-input ~ .valid-feedback {
  margin-left: 0.5em;
}

.was-validated .input-group > .form-control:not(:focus):valid, .input-group > .form-control:not(:focus).is-valid,
.was-validated .input-group > .form-select:not(:focus):valid,
.input-group > .form-select:not(:focus).is-valid,
.was-validated .input-group > .form-floating:not(:focus-within):valid,
.input-group > .form-floating:not(:focus-within).is-valid {
  z-index: 3;
}

.invalid-feedback {
  display: none;
  width: 100%;
  margin-top: 4px;
  margin-top: 0.25rem;
  font-size: 0.875em;
  color: #ee270e;
}

.invalid-tooltip {
  position: absolute;
  top: 100%;
  z-index: 5;
  display: none;
  max-width: 100%;
  padding: 4px 8px;
  padding: 0.25rem 0.5rem;
  margin-top: 1.6px;
  margin-top: 0.1rem;
  font-size: 14px;
  font-size: 0.875rem;
  color: #000;
  background-color: rgba(238, 39, 14, 0.9);
  border-radius: 0.375rem;
}

.was-validated :invalid ~ .invalid-feedback,
.was-validated :invalid ~ .invalid-tooltip,
.is-invalid ~ .invalid-feedback,
.is-invalid ~ .invalid-tooltip {
  display: block;
}

.was-validated .form-control:invalid, .form-control.is-invalid {
  border-color: #ee270e;
  padding-right: calc(1.5em + 0.75rem);
  background-image: url("data:image/svg+xml,%3csvg xmlns='http://www.w3.org/2000/svg' viewBox='0 0 12 12' width='12' height='12' fill='none' stroke='%23ee270e'%3e%3ccircle cx='6' cy='6' r='4.5'/%3e%3cpath stroke-linejoin='round' d='M5.8 3.6h.4L6 6.5z'/%3e%3ccircle cx='6' cy='8.2' r='.6' fill='%23ee270e' stroke='none'/%3e%3c/svg%3e");
  background-repeat: no-repeat;
  background-position: right calc(0.375em + 0.1875rem) center;
  background-size: calc(0.75em + 0.375rem) calc(0.75em + 0.375rem);
}
.was-validated .form-control:invalid:focus, .form-control.is-invalid:focus {
  border-color: #ee270e;
  -webkit-box-shadow: 0 0 0 0.25rem rgba(238, 39, 14, 0.25);
          box-shadow: 0 0 0 0.25rem rgba(238, 39, 14, 0.25);
}

.was-validated textarea.form-control:invalid, textarea.form-control.is-invalid {
  padding-right: calc(1.5em + 0.75rem);
  background-position: top calc(0.375em + 0.1875rem) right calc(0.375em + 0.1875rem);
}

.was-validated .form-select:invalid, .form-select.is-invalid {
  border-color: #ee270e;
}
.was-validated .form-select:invalid:not([multiple]):not([size]), .was-validated .form-select:invalid:not([multiple])[size="1"], .form-select.is-invalid:not([multiple]):not([size]), .form-select.is-invalid:not([multiple])[size="1"] {
  padding-right: 66px;
  padding-right: 4.125rem;
  background-image: url("data:image/svg+xml,%3csvg xmlns='http://www.w3.org/2000/svg' viewBox='0 0 16 16'%3e%3cpath fill='none' stroke='%23343a40' stroke-linecap='round' stroke-linejoin='round' stroke-width='2' d='m2 5 6 6 6-6'/%3e%3c/svg%3e"), url("data:image/svg+xml,%3csvg xmlns='http://www.w3.org/2000/svg' viewBox='0 0 12 12' width='12' height='12' fill='none' stroke='%23ee270e'%3e%3ccircle cx='6' cy='6' r='4.5'/%3e%3cpath stroke-linejoin='round' d='M5.8 3.6h.4L6 6.5z'/%3e%3ccircle cx='6' cy='8.2' r='.6' fill='%23ee270e' stroke='none'/%3e%3c/svg%3e");
  background-position: right 12px center, center right 36px;
  background-position: right 0.75rem center, center right 2.25rem;
  background-size: 16px 12px, calc(0.75em + 0.375rem) calc(0.75em + 0.375rem);
}
.was-validated .form-select:invalid:focus, .form-select.is-invalid:focus {
  border-color: #ee270e;
  -webkit-box-shadow: 0 0 0 0.25rem rgba(238, 39, 14, 0.25);
          box-shadow: 0 0 0 0.25rem rgba(238, 39, 14, 0.25);
}

.was-validated .form-control-color:invalid, .form-control-color.is-invalid {
  width: calc(3rem + calc(1.5em + 0.75rem));
}

.was-validated .form-check-input:invalid, .form-check-input.is-invalid {
  border-color: #ee270e;
}
.was-validated .form-check-input:invalid:checked, .form-check-input.is-invalid:checked {
  background-color: #ee270e;
}
.was-validated .form-check-input:invalid:focus, .form-check-input.is-invalid:focus {
  -webkit-box-shadow: 0 0 0 0.25rem rgba(238, 39, 14, 0.25);
          box-shadow: 0 0 0 0.25rem rgba(238, 39, 14, 0.25);
}
.was-validated .form-check-input:invalid ~ .form-check-label, .form-check-input.is-invalid ~ .form-check-label {
  color: #ee270e;
}

.form-check-inline .form-check-input ~ .invalid-feedback {
  margin-left: 0.5em;
}

.was-validated .input-group > .form-control:not(:focus):invalid, .input-group > .form-control:not(:focus).is-invalid,
.was-validated .input-group > .form-select:not(:focus):invalid,
.input-group > .form-select:not(:focus).is-invalid,
.was-validated .input-group > .form-floating:not(:focus-within):invalid,
.input-group > .form-floating:not(:focus-within).is-invalid {
  z-index: 4;
}

.btn {
  --bs-btn-padding-x: 12px;
  --bs-btn-padding-x: 0.75rem;
  --bs-btn-padding-y: 6px;
  --bs-btn-padding-y: 0.375rem;
  --bs-btn-font-family: ;
  --bs-btn-font-size: 16px;
  --bs-btn-font-size: 1rem;
  --bs-btn-font-weight: 400;
  --bs-btn-line-height: 1.5;
  --bs-btn-color: #212529;
  --bs-btn-bg: transparent;
  --bs-btn-border-width: 1px;
  --bs-btn-border-color: transparent;
  --bs-btn-border-radius: 6px;
  --bs-btn-border-radius: 0.375rem;
  --bs-btn-hover-border-color: transparent;
  --bs-btn-box-shadow: inset 0 1px 0 rgba(255, 255, 255, 0.15), 0 1px 1px rgba(0, 0, 0, 0.075);
  --bs-btn-disabled-opacity: 0.65;
  --bs-btn-focus-box-shadow: 0 0 0 4px rgba(var(--bs-btn-focus-shadow-rgb), .5);
  --bs-btn-focus-box-shadow: 0 0 0 0.25rem rgba(var(--bs-btn-focus-shadow-rgb), .5);
  display: inline-block;
  padding: var(--bs-btn-padding-y) var(--bs-btn-padding-x);
  font-family: var(--bs-btn-font-family);
  font-size: var(--bs-btn-font-size);
  font-weight: var(--bs-btn-font-weight);
  line-height: var(--bs-btn-line-height);
  color: var(--bs-btn-color);
  text-align: center;
  text-decoration: none;
  vertical-align: middle;
  cursor: pointer;
  -webkit-user-select: none;
     -moz-user-select: none;
      -ms-user-select: none;
          user-select: none;
  border: var(--bs-btn-border-width) solid var(--bs-btn-border-color);
  border-radius: var(--bs-btn-border-radius);
  background-color: var(--bs-btn-bg);
  -webkit-transition: color 0.15s ease-in-out, background-color 0.15s ease-in-out, border-color 0.15s ease-in-out, -webkit-box-shadow 0.15s ease-in-out;
  transition: color 0.15s ease-in-out, background-color 0.15s ease-in-out, border-color 0.15s ease-in-out, -webkit-box-shadow 0.15s ease-in-out;
  transition: color 0.15s ease-in-out, background-color 0.15s ease-in-out, border-color 0.15s ease-in-out, box-shadow 0.15s ease-in-out;
  transition: color 0.15s ease-in-out, background-color 0.15s ease-in-out, border-color 0.15s ease-in-out, box-shadow 0.15s ease-in-out, -webkit-box-shadow 0.15s ease-in-out;
}
@media (prefers-reduced-motion: reduce) {
  .btn {
    -webkit-transition: none;
    transition: none;
  }
}
.btn:hover {
  color: var(--bs-btn-hover-color);
  background-color: var(--bs-btn-hover-bg);
  border-color: var(--bs-btn-hover-border-color);
}
.btn-check + .btn:hover {
  color: var(--bs-btn-color);
  background-color: var(--bs-btn-bg);
  border-color: var(--bs-btn-border-color);
}
.btn:focus-visible {
  color: var(--bs-btn-hover-color);
  background-color: var(--bs-btn-hover-bg);
  border-color: var(--bs-btn-hover-border-color);
  outline: 0;
  -webkit-box-shadow: var(--bs-btn-focus-box-shadow);
          box-shadow: var(--bs-btn-focus-box-shadow);
}
.btn-check:focus-visible + .btn {
  border-color: var(--bs-btn-hover-border-color);
  outline: 0;
  -webkit-box-shadow: var(--bs-btn-focus-box-shadow);
          box-shadow: var(--bs-btn-focus-box-shadow);
}
.btn-check:checked + .btn, :not(.btn-check) + .btn:active, .btn:first-child:active, .btn.active, .btn.show {
  color: var(--bs-btn-active-color);
  background-color: var(--bs-btn-active-bg);
  border-color: var(--bs-btn-active-border-color);
}
.btn-check:checked + .btn:focus-visible, :not(.btn-check) + .btn:active:focus-visible, .btn:first-child:active:focus-visible, .btn.active:focus-visible, .btn.show:focus-visible {
  -webkit-box-shadow: var(--bs-btn-focus-box-shadow);
          box-shadow: var(--bs-btn-focus-box-shadow);
}
.btn:disabled, .btn.disabled, fieldset:disabled .btn {
  color: var(--bs-btn-disabled-color);
  pointer-events: none;
  background-color: var(--bs-btn-disabled-bg);
  border-color: var(--bs-btn-disabled-border-color);
  opacity: var(--bs-btn-disabled-opacity);
}

.btn-primary {
  --bs-btn-color: #000;
  --bs-btn-bg: #CD6646;
  --bs-btn-border-color: #CD6646;
  --bs-btn-hover-color: #000;
  --bs-btn-hover-bg: #d57d62;
  --bs-btn-hover-border-color: #d27559;
  --bs-btn-focus-shadow-rgb: 174, 87, 60;
  --bs-btn-active-color: #000;
  --bs-btn-active-bg: #d7856b;
  --bs-btn-active-border-color: #d27559;
  --bs-btn-active-shadow: inset 0 3px 5px rgba(0, 0, 0, 0.125);
  --bs-btn-disabled-color: #000;
  --bs-btn-disabled-bg: #CD6646;
  --bs-btn-disabled-border-color: #CD6646;
}

.btn-secondary {
  --bs-btn-color: #000;
  --bs-btn-bg: #608989;
  --bs-btn-border-color: #608989;
  --bs-btn-hover-color: #000;
  --bs-btn-hover-bg: #789b9b;
  --bs-btn-hover-border-color: #709595;
  --bs-btn-focus-shadow-rgb: 82, 116, 116;
  --bs-btn-active-color: #000;
  --bs-btn-active-bg: #80a1a1;
  --bs-btn-active-border-color: #709595;
  --bs-btn-active-shadow: inset 0 3px 5px rgba(0, 0, 0, 0.125);
  --bs-btn-disabled-color: #000;
  --bs-btn-disabled-bg: #608989;
  --bs-btn-disabled-border-color: #608989;
}

.btn-success {
  --bs-btn-color: #000;
  --bs-btn-bg: #1da665;
  --bs-btn-border-color: #1da665;
  --bs-btn-hover-color: #000;
  --bs-btn-hover-bg: #3fb37c;
  --bs-btn-hover-border-color: #34af74;
  --bs-btn-focus-shadow-rgb: 25, 141, 86;
  --bs-btn-active-color: #000;
  --bs-btn-active-bg: #4ab884;
  --bs-btn-active-border-color: #34af74;
  --bs-btn-active-shadow: inset 0 3px 5px rgba(0, 0, 0, 0.125);
  --bs-btn-disabled-color: #000;
  --bs-btn-disabled-bg: #1da665;
  --bs-btn-disabled-border-color: #1da665;
}

.btn-info {
  --bs-btn-color: #000;
  --bs-btn-bg: #dd7230;
  --bs-btn-border-color: #dd7230;
  --bs-btn-hover-color: #000;
  --bs-btn-hover-bg: #e2874f;
  --bs-btn-hover-border-color: #e08045;
  --bs-btn-focus-shadow-rgb: 188, 97, 41;
  --bs-btn-active-color: #000;
  --bs-btn-active-bg: #e48e59;
  --bs-btn-active-border-color: #e08045;
  --bs-btn-active-shadow: inset 0 3px 5px rgba(0, 0, 0, 0.125);
  --bs-btn-disabled-color: #000;
  --bs-btn-disabled-bg: #dd7230;
  --bs-btn-disabled-border-color: #dd7230;
}

.btn-warning {
  --bs-btn-color: #000;
  --bs-btn-bg: #e1cc1d;
  --bs-btn-border-color: #e1cc1d;
  --bs-btn-hover-color: #000;
  --bs-btn-hover-bg: #e6d43f;
  --bs-btn-hover-border-color: #e4d134;
  --bs-btn-focus-shadow-rgb: 191, 173, 25;
  --bs-btn-active-color: #000;
  --bs-btn-active-bg: #e7d64a;
  --bs-btn-active-border-color: #e4d134;
  --bs-btn-active-shadow: inset 0 3px 5px rgba(0, 0, 0, 0.125);
  --bs-btn-disabled-color: #000;
  --bs-btn-disabled-bg: #e1cc1d;
  --bs-btn-disabled-border-color: #e1cc1d;
}

.btn-danger {
  --bs-btn-color: #000;
  --bs-btn-bg: #ee270e;
  --bs-btn-border-color: #ee270e;
  --bs-btn-hover-color: #000;
  --bs-btn-hover-bg: #f14732;
  --bs-btn-hover-border-color: #f03d26;
  --bs-btn-focus-shadow-rgb: 202, 33, 12;
  --bs-btn-active-color: #000;
  --bs-btn-active-bg: #f1523e;
  --bs-btn-active-border-color: #f03d26;
  --bs-btn-active-shadow: inset 0 3px 5px rgba(0, 0, 0, 0.125);
  --bs-btn-disabled-color: #000;
  --bs-btn-disabled-bg: #ee270e;
  --bs-btn-disabled-border-color: #ee270e;
}

.btn-light {
  --bs-btn-color: #000;
  --bs-btn-bg: #F3ECD2;
  --bs-btn-border-color: #F3ECD2;
  --bs-btn-hover-color: #000;
  --bs-btn-hover-bg: #cfc9b3;
  --bs-btn-hover-border-color: #c2bda8;
  --bs-btn-focus-shadow-rgb: 207, 201, 179;
  --bs-btn-active-color: #000;
  --bs-btn-active-bg: #c2bda8;
  --bs-btn-active-border-color: #b6b19e;
  --bs-btn-active-shadow: inset 0 3px 5px rgba(0, 0, 0, 0.125);
  --bs-btn-disabled-color: #000;
  --bs-btn-disabled-bg: #F3ECD2;
  --bs-btn-disabled-border-color: #F3ECD2;
}

.btn-dark {
  --bs-btn-color: #fff;
  --bs-btn-bg: #3F2D27;
  --bs-btn-border-color: #3F2D27;
  --bs-btn-hover-color: #fff;
  --bs-btn-hover-bg: #5c4d47;
  --bs-btn-hover-border-color: #52423d;
  --bs-btn-focus-shadow-rgb: 92, 77, 71;
  --bs-btn-active-color: #fff;
  --bs-btn-active-bg: #655752;
  --bs-btn-active-border-color: #52423d;
  --bs-btn-active-shadow: inset 0 3px 5px rgba(0, 0, 0, 0.125);
  --bs-btn-disabled-color: #fff;
  --bs-btn-disabled-bg: #3F2D27;
  --bs-btn-disabled-border-color: #3F2D27;
}

.btn-outline-primary {
  --bs-btn-color: #CD6646;
  --bs-btn-border-color: #CD6646;
  --bs-btn-hover-color: #000;
  --bs-btn-hover-bg: #CD6646;
  --bs-btn-hover-border-color: #CD6646;
  --bs-btn-focus-shadow-rgb: 205, 102, 70;
  --bs-btn-active-color: #000;
  --bs-btn-active-bg: #CD6646;
  --bs-btn-active-border-color: #CD6646;
  --bs-btn-active-shadow: inset 0 3px 5px rgba(0, 0, 0, 0.125);
  --bs-btn-disabled-color: #CD6646;
  --bs-btn-disabled-bg: transparent;
  --bs-btn-disabled-border-color: #CD6646;
  --bs-gradient: none;
}

.btn-outline-secondary {
  --bs-btn-color: #608989;
  --bs-btn-border-color: #608989;
  --bs-btn-hover-color: #000;
  --bs-btn-hover-bg: #608989;
  --bs-btn-hover-border-color: #608989;
  --bs-btn-focus-shadow-rgb: 96, 137, 137;
  --bs-btn-active-color: #000;
  --bs-btn-active-bg: #608989;
  --bs-btn-active-border-color: #608989;
  --bs-btn-active-shadow: inset 0 3px 5px rgba(0, 0, 0, 0.125);
  --bs-btn-disabled-color: #608989;
  --bs-btn-disabled-bg: transparent;
  --bs-btn-disabled-border-color: #608989;
  --bs-gradient: none;
}

.btn-outline-success {
  --bs-btn-color: #1da665;
  --bs-btn-border-color: #1da665;
  --bs-btn-hover-color: #000;
  --bs-btn-hover-bg: #1da665;
  --bs-btn-hover-border-color: #1da665;
  --bs-btn-focus-shadow-rgb: 29, 166, 101;
  --bs-btn-active-color: #000;
  --bs-btn-active-bg: #1da665;
  --bs-btn-active-border-color: #1da665;
  --bs-btn-active-shadow: inset 0 3px 5px rgba(0, 0, 0, 0.125);
  --bs-btn-disabled-color: #1da665;
  --bs-btn-disabled-bg: transparent;
  --bs-btn-disabled-border-color: #1da665;
  --bs-gradient: none;
}

.btn-outline-info {
  --bs-btn-color: #dd7230;
  --bs-btn-border-color: #dd7230;
  --bs-btn-hover-color: #000;
  --bs-btn-hover-bg: #dd7230;
  --bs-btn-hover-border-color: #dd7230;
  --bs-btn-focus-shadow-rgb: 221, 114, 48;
  --bs-btn-active-color: #000;
  --bs-btn-active-bg: #dd7230;
  --bs-btn-active-border-color: #dd7230;
  --bs-btn-active-shadow: inset 0 3px 5px rgba(0, 0, 0, 0.125);
  --bs-btn-disabled-color: #dd7230;
  --bs-btn-disabled-bg: transparent;
  --bs-btn-disabled-border-color: #dd7230;
  --bs-gradient: none;
}

.btn-outline-warning {
  --bs-btn-color: #e1cc1d;
  --bs-btn-border-color: #e1cc1d;
  --bs-btn-hover-color: #000;
  --bs-btn-hover-bg: #e1cc1d;
  --bs-btn-hover-border-color: #e1cc1d;
  --bs-btn-focus-shadow-rgb: 225, 204, 29;
  --bs-btn-active-color: #000;
  --bs-btn-active-bg: #e1cc1d;
  --bs-btn-active-border-color: #e1cc1d;
  --bs-btn-active-shadow: inset 0 3px 5px rgba(0, 0, 0, 0.125);
  --bs-btn-disabled-color: #e1cc1d;
  --bs-btn-disabled-bg: transparent;
  --bs-btn-disabled-border-color: #e1cc1d;
  --bs-gradient: none;
}

.btn-outline-danger {
  --bs-btn-color: #ee270e;
  --bs-btn-border-color: #ee270e;
  --bs-btn-hover-color: #000;
  --bs-btn-hover-bg: #ee270e;
  --bs-btn-hover-border-color: #ee270e;
  --bs-btn-focus-shadow-rgb: 238, 39, 14;
  --bs-btn-active-color: #000;
  --bs-btn-active-bg: #ee270e;
  --bs-btn-active-border-color: #ee270e;
  --bs-btn-active-shadow: inset 0 3px 5px rgba(0, 0, 0, 0.125);
  --bs-btn-disabled-color: #ee270e;
  --bs-btn-disabled-bg: transparent;
  --bs-btn-disabled-border-color: #ee270e;
  --bs-gradient: none;
}

.btn-outline-light {
  --bs-btn-color: #F3ECD2;
  --bs-btn-border-color: #F3ECD2;
  --bs-btn-hover-color: #000;
  --bs-btn-hover-bg: #F3ECD2;
  --bs-btn-hover-border-color: #F3ECD2;
  --bs-btn-focus-shadow-rgb: 243, 236, 210;
  --bs-btn-active-color: #000;
  --bs-btn-active-bg: #F3ECD2;
  --bs-btn-active-border-color: #F3ECD2;
  --bs-btn-active-shadow: inset 0 3px 5px rgba(0, 0, 0, 0.125);
  --bs-btn-disabled-color: #F3ECD2;
  --bs-btn-disabled-bg: transparent;
  --bs-btn-disabled-border-color: #F3ECD2;
  --bs-gradient: none;
}

.btn-outline-dark {
  --bs-btn-color: #3F2D27;
  --bs-btn-border-color: #3F2D27;
  --bs-btn-hover-color: #fff;
  --bs-btn-hover-bg: #3F2D27;
  --bs-btn-hover-border-color: #3F2D27;
  --bs-btn-focus-shadow-rgb: 63, 45, 39;
  --bs-btn-active-color: #fff;
  --bs-btn-active-bg: #3F2D27;
  --bs-btn-active-border-color: #3F2D27;
  --bs-btn-active-shadow: inset 0 3px 5px rgba(0, 0, 0, 0.125);
  --bs-btn-disabled-color: #3F2D27;
  --bs-btn-disabled-bg: transparent;
  --bs-btn-disabled-border-color: #3F2D27;
  --bs-gradient: none;
}

.btn-link {
  --bs-btn-font-weight: 400;
  --bs-btn-color: var(--bs-link-color);
  --bs-btn-bg: transparent;
  --bs-btn-border-color: transparent;
  --bs-btn-hover-color: var(--bs-link-hover-color);
  --bs-btn-hover-border-color: transparent;
  --bs-btn-active-color: var(--bs-link-hover-color);
  --bs-btn-active-border-color: transparent;
  --bs-btn-disabled-color: #6c757d;
  --bs-btn-disabled-border-color: transparent;
  --bs-btn-box-shadow: none;
  --bs-btn-focus-shadow-rgb: 174, 87, 60;
  text-decoration: underline;
}
.btn-link:focus-visible {
  color: var(--bs-btn-color);
}
.btn-link:hover {
  color: var(--bs-btn-hover-color);
}

.btn-lg, .btn-group-lg > .btn {
  --bs-btn-padding-y: 8px;
  --bs-btn-padding-y: 0.5rem;
  --bs-btn-padding-x: 16px;
  --bs-btn-padding-x: 1rem;
  --bs-btn-font-size: 20px;
  --bs-btn-font-size: 1.25rem;
  --bs-btn-border-radius: 8px;
  --bs-btn-border-radius: 0.5rem;
}

.btn-sm, .btn-group-sm > .btn {
  --bs-btn-padding-y: 4px;
  --bs-btn-padding-y: 0.25rem;
  --bs-btn-padding-x: 8px;
  --bs-btn-padding-x: 0.5rem;
  --bs-btn-font-size: 14px;
  --bs-btn-font-size: 0.875rem;
  --bs-btn-border-radius: 4px;
  --bs-btn-border-radius: 0.25rem;
}

.fade {
  -webkit-transition: opacity 0.15s linear;
  transition: opacity 0.15s linear;
}
@media (prefers-reduced-motion: reduce) {
  .fade {
    -webkit-transition: none;
    transition: none;
  }
}
.fade:not(.show) {
  opacity: 0;
}

.collapse:not(.show) {
  display: none;
}

.collapsing {
  height: 0;
  overflow: hidden;
  -webkit-transition: height 0.35s ease;
  transition: height 0.35s ease;
}
@media (prefers-reduced-motion: reduce) {
  .collapsing {
    -webkit-transition: none;
    transition: none;
  }
}
.collapsing.collapse-horizontal {
  width: 0;
  height: auto;
  -webkit-transition: width 0.35s ease;
  transition: width 0.35s ease;
}
@media (prefers-reduced-motion: reduce) {
  .collapsing.collapse-horizontal {
    -webkit-transition: none;
    transition: none;
  }
}

.dropup,
.dropend,
.dropdown,
.dropstart,
.dropup-center,
.dropdown-center {
  position: relative;
}

.dropdown-toggle {
  white-space: nowrap;
}
.dropdown-toggle::after {
  display: inline-block;
  margin-left: 0.255em;
  vertical-align: 0.255em;
  content: "";
  border-top: 0.3em solid;
  border-right: 0.3em solid transparent;
  border-bottom: 0;
  border-left: 0.3em solid transparent;
}
.dropdown-toggle:empty::after {
  margin-left: 0;
}

.dropdown-menu {
  --bs-dropdown-zindex: 1000;
  --bs-dropdown-min-width: 160px;
  --bs-dropdown-min-width: 10rem;
  --bs-dropdown-padding-x: 0;
  --bs-dropdown-padding-y: 8px;
  --bs-dropdown-padding-y: 0.5rem;
  --bs-dropdown-spacer: 2px;
  --bs-dropdown-spacer: 0.125rem;
  --bs-dropdown-font-size: 16px;
  --bs-dropdown-font-size: 1rem;
  --bs-dropdown-color: #212529;
  --bs-dropdown-bg: #fff;
  --bs-dropdown-border-color: var(--bs-border-color-translucent);
  --bs-dropdown-border-radius: 6px;
  --bs-dropdown-border-radius: 0.375rem;
  --bs-dropdown-border-width: 1px;
  --bs-dropdown-inner-border-radius: calc(0.375rem - 1px);
  --bs-dropdown-divider-bg: var(--bs-border-color-translucent);
  --bs-dropdown-divider-margin-y: 8px;
  --bs-dropdown-divider-margin-y: 0.5rem;
  --bs-dropdown-box-shadow: 0 8px 16px rgba(0, 0, 0, 0.15);
  --bs-dropdown-box-shadow: 0 0.5rem 1rem rgba(0, 0, 0, 0.15);
  --bs-dropdown-link-color: #212529;
  --bs-dropdown-link-hover-color: #1e2125;
  --bs-dropdown-link-hover-bg: #e9ecef;
  --bs-dropdown-link-active-color: #fff;
  --bs-dropdown-link-active-bg: #CD6646;
  --bs-dropdown-link-disabled-color: #adb5bd;
  --bs-dropdown-item-padding-x: 16px;
  --bs-dropdown-item-padding-x: 1rem;
  --bs-dropdown-item-padding-y: 4px;
  --bs-dropdown-item-padding-y: 0.25rem;
  --bs-dropdown-header-color: #6c757d;
  --bs-dropdown-header-padding-x: 16px;
  --bs-dropdown-header-padding-x: 1rem;
  --bs-dropdown-header-padding-y: 8px;
  --bs-dropdown-header-padding-y: 0.5rem;
  position: absolute;
  z-index: var(--bs-dropdown-zindex);
  display: none;
  min-width: var(--bs-dropdown-min-width);
  padding: var(--bs-dropdown-padding-y) var(--bs-dropdown-padding-x);
  margin: 0;
  font-size: var(--bs-dropdown-font-size);
  color: var(--bs-dropdown-color);
  text-align: left;
  list-style: none;
  background-color: var(--bs-dropdown-bg);
  background-clip: padding-box;
  border: var(--bs-dropdown-border-width) solid var(--bs-dropdown-border-color);
  border-radius: var(--bs-dropdown-border-radius);
}
.dropdown-menu[data-bs-popper] {
  top: 100%;
  left: 0;
  margin-top: var(--bs-dropdown-spacer);
}

.dropdown-menu-start {
  --bs-position: start;
}
.dropdown-menu-start[data-bs-popper] {
  right: auto;
  left: 0;
}

.dropdown-menu-end {
  --bs-position: end;
}
.dropdown-menu-end[data-bs-popper] {
  right: 0;
  left: auto;
}

@media (min-width: 576px) {
  .dropdown-menu-sm-start {
    --bs-position: start;
  }
  .dropdown-menu-sm-start[data-bs-popper] {
    right: auto;
    left: 0;
  }
  .dropdown-menu-sm-end {
    --bs-position: end;
  }
  .dropdown-menu-sm-end[data-bs-popper] {
    right: 0;
    left: auto;
  }
}
@media (min-width: 768px) {
  .dropdown-menu-md-start {
    --bs-position: start;
  }
  .dropdown-menu-md-start[data-bs-popper] {
    right: auto;
    left: 0;
  }
  .dropdown-menu-md-end {
    --bs-position: end;
  }
  .dropdown-menu-md-end[data-bs-popper] {
    right: 0;
    left: auto;
  }
}
@media (min-width: 992px) {
  .dropdown-menu-lg-start {
    --bs-position: start;
  }
  .dropdown-menu-lg-start[data-bs-popper] {
    right: auto;
    left: 0;
  }
  .dropdown-menu-lg-end {
    --bs-position: end;
  }
  .dropdown-menu-lg-end[data-bs-popper] {
    right: 0;
    left: auto;
  }
}
@media (min-width: 1200px) {
  .dropdown-menu-xl-start {
    --bs-position: start;
  }
  .dropdown-menu-xl-start[data-bs-popper] {
    right: auto;
    left: 0;
  }
  .dropdown-menu-xl-end {
    --bs-position: end;
  }
  .dropdown-menu-xl-end[data-bs-popper] {
    right: 0;
    left: auto;
  }
}
@media (min-width: 1400px) {
  .dropdown-menu-xxl-start {
    --bs-position: start;
  }
  .dropdown-menu-xxl-start[data-bs-popper] {
    right: auto;
    left: 0;
  }
  .dropdown-menu-xxl-end {
    --bs-position: end;
  }
  .dropdown-menu-xxl-end[data-bs-popper] {
    right: 0;
    left: auto;
  }
}
.dropup .dropdown-menu[data-bs-popper] {
  top: auto;
  bottom: 100%;
  margin-top: 0;
  margin-bottom: var(--bs-dropdown-spacer);
}
.dropup .dropdown-toggle::after {
  display: inline-block;
  margin-left: 0.255em;
  vertical-align: 0.255em;
  content: "";
  border-top: 0;
  border-right: 0.3em solid transparent;
  border-bottom: 0.3em solid;
  border-left: 0.3em solid transparent;
}
.dropup .dropdown-toggle:empty::after {
  margin-left: 0;
}

.dropend .dropdown-menu[data-bs-popper] {
  top: 0;
  right: auto;
  left: 100%;
  margin-top: 0;
  margin-left: var(--bs-dropdown-spacer);
}
.dropend .dropdown-toggle::after {
  display: inline-block;
  margin-left: 0.255em;
  vertical-align: 0.255em;
  content: "";
  border-top: 0.3em solid transparent;
  border-right: 0;
  border-bottom: 0.3em solid transparent;
  border-left: 0.3em solid;
}
.dropend .dropdown-toggle:empty::after {
  margin-left: 0;
}
.dropend .dropdown-toggle::after {
  vertical-align: 0;
}

.dropstart .dropdown-menu[data-bs-popper] {
  top: 0;
  right: 100%;
  left: auto;
  margin-top: 0;
  margin-right: var(--bs-dropdown-spacer);
}
.dropstart .dropdown-toggle::after {
  display: inline-block;
  margin-left: 0.255em;
  vertical-align: 0.255em;
  content: "";
}
.dropstart .dropdown-toggle::after {
  display: none;
}
.dropstart .dropdown-toggle::before {
  display: inline-block;
  margin-right: 0.255em;
  vertical-align: 0.255em;
  content: "";
  border-top: 0.3em solid transparent;
  border-right: 0.3em solid;
  border-bottom: 0.3em solid transparent;
}
.dropstart .dropdown-toggle:empty::after {
  margin-left: 0;
}
.dropstart .dropdown-toggle::before {
  vertical-align: 0;
}

.dropdown-divider {
  height: 0;
  margin: var(--bs-dropdown-divider-margin-y) 0;
  overflow: hidden;
  border-top: 1px solid var(--bs-dropdown-divider-bg);
  opacity: 1;
}

.dropdown-item {
  display: block;
  width: 100%;
  padding: var(--bs-dropdown-item-padding-y) var(--bs-dropdown-item-padding-x);
  clear: both;
  font-weight: 400;
  color: var(--bs-dropdown-link-color);
  text-align: inherit;
  text-decoration: none;
  white-space: nowrap;
  background-color: transparent;
  border: 0;
}
.dropdown-item:hover, .dropdown-item:focus {
  color: var(--bs-dropdown-link-hover-color);
  background-color: var(--bs-dropdown-link-hover-bg);
}
.dropdown-item.active, .dropdown-item:active {
  color: var(--bs-dropdown-link-active-color);
  text-decoration: none;
  background-color: var(--bs-dropdown-link-active-bg);
}
.dropdown-item.disabled, .dropdown-item:disabled {
  color: var(--bs-dropdown-link-disabled-color);
  pointer-events: none;
  background-color: transparent;
}

.dropdown-menu.show {
  display: block;
}

.dropdown-header {
  display: block;
  padding: var(--bs-dropdown-header-padding-y) var(--bs-dropdown-header-padding-x);
  margin-bottom: 0;
  font-size: 14px;
  font-size: 0.875rem;
  color: var(--bs-dropdown-header-color);
  white-space: nowrap;
}

.dropdown-item-text {
  display: block;
  padding: var(--bs-dropdown-item-padding-y) var(--bs-dropdown-item-padding-x);
  color: var(--bs-dropdown-link-color);
}

.dropdown-menu-dark {
  --bs-dropdown-color: #dee2e6;
  --bs-dropdown-bg: #343a40;
  --bs-dropdown-border-color: var(--bs-border-color-translucent);
  --bs-dropdown-box-shadow: ;
  --bs-dropdown-link-color: #dee2e6;
  --bs-dropdown-link-hover-color: #fff;
  --bs-dropdown-divider-bg: var(--bs-border-color-translucent);
  --bs-dropdown-link-hover-bg: rgba(255, 255, 255, 0.15);
  --bs-dropdown-link-active-color: #fff;
  --bs-dropdown-link-active-bg: #CD6646;
  --bs-dropdown-link-disabled-color: #adb5bd;
  --bs-dropdown-header-color: #adb5bd;
}

.btn-group,
.btn-group-vertical {
  position: relative;
  display: -webkit-inline-box;
  display: -ms-inline-flexbox;
  display: inline-flex;
  vertical-align: middle;
}
.btn-group > .btn,
.btn-group-vertical > .btn {
  position: relative;
  -webkit-box-flex: 1;
      -ms-flex: 1 1 auto;
          flex: 1 1 auto;
}
.btn-group > .btn-check:checked + .btn,
.btn-group > .btn-check:focus + .btn,
.btn-group > .btn:hover,
.btn-group > .btn:focus,
.btn-group > .btn:active,
.btn-group > .btn.active,
.btn-group-vertical > .btn-check:checked + .btn,
.btn-group-vertical > .btn-check:focus + .btn,
.btn-group-vertical > .btn:hover,
.btn-group-vertical > .btn:focus,
.btn-group-vertical > .btn:active,
.btn-group-vertical > .btn.active {
  z-index: 1;
}

.btn-toolbar {
  display: -webkit-box;
  display: -ms-flexbox;
  display: flex;
  -ms-flex-wrap: wrap;
      flex-wrap: wrap;
  -webkit-box-pack: start;
      -ms-flex-pack: start;
          justify-content: flex-start;
}
.btn-toolbar .input-group {
  width: auto;
}

.btn-group {
  border-radius: 0.375rem;
}
.btn-group > :not(.btn-check:first-child) + .btn,
.btn-group > .btn-group:not(:first-child) {
  margin-left: -1px;
}
.btn-group > .btn:not(:last-child):not(.dropdown-toggle),
.btn-group > .btn.dropdown-toggle-split:first-child,
.btn-group > .btn-group:not(:last-child) > .btn {
  border-top-right-radius: 0;
  border-bottom-right-radius: 0;
}
.btn-group > .btn:nth-child(n+3),
.btn-group > :not(.btn-check) + .btn,
.btn-group > .btn-group:not(:first-child) > .btn {
  border-top-left-radius: 0;
  border-bottom-left-radius: 0;
}

.dropdown-toggle-split {
  padding-right: 9px;
  padding-right: 0.5625rem;
  padding-left: 9px;
  padding-left: 0.5625rem;
}
.dropdown-toggle-split::after, .dropup .dropdown-toggle-split::after, .dropend .dropdown-toggle-split::after {
  margin-left: 0;
}
.dropstart .dropdown-toggle-split::before {
  margin-right: 0;
}

.btn-sm + .dropdown-toggle-split, .btn-group-sm > .btn + .dropdown-toggle-split {
  padding-right: 6px;
  padding-right: 0.375rem;
  padding-left: 6px;
  padding-left: 0.375rem;
}

.btn-lg + .dropdown-toggle-split, .btn-group-lg > .btn + .dropdown-toggle-split {
  padding-right: 12px;
  padding-right: 0.75rem;
  padding-left: 12px;
  padding-left: 0.75rem;
}

.btn-group-vertical {
  -webkit-box-orient: vertical;
  -webkit-box-direction: normal;
      -ms-flex-direction: column;
          flex-direction: column;
  -webkit-box-align: start;
      -ms-flex-align: start;
          align-items: flex-start;
  -webkit-box-pack: center;
      -ms-flex-pack: center;
          justify-content: center;
}
.btn-group-vertical > .btn,
.btn-group-vertical > .btn-group {
  width: 100%;
}
.btn-group-vertical > .btn:not(:first-child),
.btn-group-vertical > .btn-group:not(:first-child) {
  margin-top: -1px;
}
.btn-group-vertical > .btn:not(:last-child):not(.dropdown-toggle),
.btn-group-vertical > .btn-group:not(:last-child) > .btn {
  border-bottom-right-radius: 0;
  border-bottom-left-radius: 0;
}
.btn-group-vertical > .btn ~ .btn,
.btn-group-vertical > .btn-group:not(:first-child) > .btn {
  border-top-left-radius: 0;
  border-top-right-radius: 0;
}

.nav {
  --bs-nav-link-padding-x: 16px;
  --bs-nav-link-padding-x: 1rem;
  --bs-nav-link-padding-y: 8px;
  --bs-nav-link-padding-y: 0.5rem;
  --bs-nav-link-font-weight: ;
  --bs-nav-link-color: var(--bs-link-color);
  --bs-nav-link-hover-color: var(--bs-link-hover-color);
  --bs-nav-link-disabled-color: #6c757d;
  display: -webkit-box;
  display: -ms-flexbox;
  display: flex;
  -ms-flex-wrap: wrap;
      flex-wrap: wrap;
  padding-left: 0;
  margin-bottom: 0;
  list-style: none;
}

.nav-link {
  display: block;
  padding: var(--bs-nav-link-padding-y) var(--bs-nav-link-padding-x);
  font-size: var(--bs-nav-link-font-size);
  font-weight: var(--bs-nav-link-font-weight);
  color: var(--bs-nav-link-color);
  text-decoration: none;
  -webkit-transition: color 0.15s ease-in-out, background-color 0.15s ease-in-out, border-color 0.15s ease-in-out;
  transition: color 0.15s ease-in-out, background-color 0.15s ease-in-out, border-color 0.15s ease-in-out;
}
@media (prefers-reduced-motion: reduce) {
  .nav-link {
    -webkit-transition: none;
    transition: none;
  }
}
.nav-link:hover, .nav-link:focus {
  color: var(--bs-nav-link-hover-color);
}
.nav-link.disabled {
  color: var(--bs-nav-link-disabled-color);
  pointer-events: none;
  cursor: default;
}

.nav-tabs {
  --bs-nav-tabs-border-width: 1px;
  --bs-nav-tabs-border-color: #dee2e6;
  --bs-nav-tabs-border-radius: 6px;
  --bs-nav-tabs-border-radius: 0.375rem;
  --bs-nav-tabs-link-hover-border-color: #e9ecef #e9ecef #dee2e6;
  --bs-nav-tabs-link-active-color: #495057;
  --bs-nav-tabs-link-active-bg: #fff;
  --bs-nav-tabs-link-active-border-color: #dee2e6 #dee2e6 #fff;
  border-bottom: var(--bs-nav-tabs-border-width) solid var(--bs-nav-tabs-border-color);
}
.nav-tabs .nav-link {
  margin-bottom: calc(-1 * var(--bs-nav-tabs-border-width));
  background: none;
  border: var(--bs-nav-tabs-border-width) solid transparent;
  border-top-left-radius: var(--bs-nav-tabs-border-radius);
  border-top-right-radius: var(--bs-nav-tabs-border-radius);
}
.nav-tabs .nav-link:hover, .nav-tabs .nav-link:focus {
  isolation: isolate;
  border-color: var(--bs-nav-tabs-link-hover-border-color);
}
.nav-tabs .nav-link.disabled, .nav-tabs .nav-link:disabled {
  color: var(--bs-nav-link-disabled-color);
  background-color: transparent;
  border-color: transparent;
}
.nav-tabs .nav-link.active,
.nav-tabs .nav-item.show .nav-link {
  color: var(--bs-nav-tabs-link-active-color);
  background-color: var(--bs-nav-tabs-link-active-bg);
  border-color: var(--bs-nav-tabs-link-active-border-color);
}
.nav-tabs .dropdown-menu {
  margin-top: calc(-1 * var(--bs-nav-tabs-border-width));
  border-top-left-radius: 0;
  border-top-right-radius: 0;
}

.nav-pills {
  --bs-nav-pills-border-radius: 6px;
  --bs-nav-pills-border-radius: 0.375rem;
  --bs-nav-pills-link-active-color: #fff;
  --bs-nav-pills-link-active-bg: #CD6646;
}
.nav-pills .nav-link {
  background: none;
  border: 0;
  border-radius: var(--bs-nav-pills-border-radius);
}
.nav-pills .nav-link:disabled {
  color: var(--bs-nav-link-disabled-color);
  background-color: transparent;
  border-color: transparent;
}
.nav-pills .nav-link.active,
.nav-pills .show > .nav-link {
  color: var(--bs-nav-pills-link-active-color);
  background-color: var(--bs-nav-pills-link-active-bg);
}

.nav-fill > .nav-link,
.nav-fill .nav-item {
  -webkit-box-flex: 1;
      -ms-flex: 1 1 auto;
          flex: 1 1 auto;
  text-align: center;
}

.nav-justified > .nav-link,
.nav-justified .nav-item {
  -ms-flex-preferred-size: 0;
      flex-basis: 0;
  -webkit-box-flex: 1;
      -ms-flex-positive: 1;
          flex-grow: 1;
  text-align: center;
}

.nav-fill .nav-item .nav-link,
.nav-justified .nav-item .nav-link {
  width: 100%;
}

.tab-content > .tab-pane {
  display: none;
}
.tab-content > .active {
  display: block;
}

.navbar {
  --bs-navbar-padding-x: 0;
  --bs-navbar-padding-y: 8px;
  --bs-navbar-padding-y: 0.5rem;
  --bs-navbar-color: rgba(0, 0, 0, 0.55);
  --bs-navbar-hover-color: rgba(0, 0, 0, 0.7);
  --bs-navbar-disabled-color: rgba(0, 0, 0, 0.3);
  --bs-navbar-active-color: rgba(0, 0, 0, 0.9);
  --bs-navbar-brand-padding-y: 5px;
  --bs-navbar-brand-padding-y: 0.3125rem;
  --bs-navbar-brand-margin-end: 16px;
  --bs-navbar-brand-margin-end: 1rem;
  --bs-navbar-brand-font-size: 20px;
  --bs-navbar-brand-font-size: 1.25rem;
  --bs-navbar-brand-color: rgba(0, 0, 0, 0.9);
  --bs-navbar-brand-hover-color: rgba(0, 0, 0, 0.9);
  --bs-navbar-nav-link-padding-x: 8px;
  --bs-navbar-nav-link-padding-x: 0.5rem;
  --bs-navbar-toggler-padding-y: 4px;
  --bs-navbar-toggler-padding-y: 0.25rem;
  --bs-navbar-toggler-padding-x: 12px;
  --bs-navbar-toggler-padding-x: 0.75rem;
  --bs-navbar-toggler-font-size: 20px;
  --bs-navbar-toggler-font-size: 1.25rem;
  --bs-navbar-toggler-icon-bg: url("data:image/svg+xml,%3csvg xmlns='http://www.w3.org/2000/svg' viewBox='0 0 30 30'%3e%3cpath stroke='rgba%280, 0, 0, 0.55%29' stroke-linecap='round' stroke-miterlimit='10' stroke-width='2' d='M4 7h22M4 15h22M4 23h22'/%3e%3c/svg%3e");
  --bs-navbar-toggler-border-color: rgba(0, 0, 0, 0.1);
  --bs-navbar-toggler-border-radius: 6px;
  --bs-navbar-toggler-border-radius: 0.375rem;
  --bs-navbar-toggler-focus-width: 4px;
  --bs-navbar-toggler-focus-width: 0.25rem;
  --bs-navbar-toggler-transition: box-shadow 0.15s ease-in-out;
  position: relative;
  display: -webkit-box;
  display: -ms-flexbox;
  display: flex;
  -ms-flex-wrap: wrap;
      flex-wrap: wrap;
  -webkit-box-align: center;
      -ms-flex-align: center;
          align-items: center;
  -webkit-box-pack: justify;
      -ms-flex-pack: justify;
          justify-content: space-between;
  padding: var(--bs-navbar-padding-y) var(--bs-navbar-padding-x);
}
.navbar > .container,
.navbar > .container-fluid,
.navbar > .container-sm,
.navbar > .container-md,
.navbar > .container-lg,
.navbar > .container-xl,
.navbar > .container-xxl {
  display: -webkit-box;
  display: -ms-flexbox;
  display: flex;
  -ms-flex-wrap: inherit;
      flex-wrap: inherit;
  -webkit-box-align: center;
      -ms-flex-align: center;
          align-items: center;
  -webkit-box-pack: justify;
      -ms-flex-pack: justify;
          justify-content: space-between;
}
.navbar-brand {
  padding-top: var(--bs-navbar-brand-padding-y);
  padding-bottom: var(--bs-navbar-brand-padding-y);
  margin-right: var(--bs-navbar-brand-margin-end);
  font-size: var(--bs-navbar-brand-font-size);
  color: var(--bs-navbar-brand-color);
  text-decoration: none;
  white-space: nowrap;
}
.navbar-brand:hover, .navbar-brand:focus {
  color: var(--bs-navbar-brand-hover-color);
}

.navbar-nav {
  --bs-nav-link-padding-x: 0;
  --bs-nav-link-padding-y: 8px;
  --bs-nav-link-padding-y: 0.5rem;
  --bs-nav-link-font-weight: ;
  --bs-nav-link-color: var(--bs-navbar-color);
  --bs-nav-link-hover-color: var(--bs-navbar-hover-color);
  --bs-nav-link-disabled-color: var(--bs-navbar-disabled-color);
  display: -webkit-box;
  display: -ms-flexbox;
  display: flex;
  -webkit-box-orient: vertical;
  -webkit-box-direction: normal;
      -ms-flex-direction: column;
          flex-direction: column;
  padding-left: 0;
  margin-bottom: 0;
  list-style: none;
}
.navbar-nav .show > .nav-link,
.navbar-nav .nav-link.active {
  color: var(--bs-navbar-active-color);
}
.navbar-nav .dropdown-menu {
  position: static;
}

.navbar-text {
  padding-top: 8px;
  padding-top: 0.5rem;
  padding-bottom: 8px;
  padding-bottom: 0.5rem;
  color: var(--bs-navbar-color);
}
.navbar-text a,
.navbar-text a:hover,
.navbar-text a:focus {
  color: var(--bs-navbar-active-color);
}

.navbar-collapse {
  -ms-flex-preferred-size: 100%;
      flex-basis: 100%;
  -webkit-box-flex: 1;
      -ms-flex-positive: 1;
          flex-grow: 1;
  -webkit-box-align: center;
      -ms-flex-align: center;
          align-items: center;
}

.navbar-toggler {
  padding: var(--bs-navbar-toggler-padding-y) var(--bs-navbar-toggler-padding-x);
  font-size: var(--bs-navbar-toggler-font-size);
  line-height: 1;
  color: var(--bs-navbar-color);
  background-color: transparent;
  border: var(--bs-border-width) solid var(--bs-navbar-toggler-border-color);
  border-radius: var(--bs-navbar-toggler-border-radius);
  -webkit-transition: var(--bs-navbar-toggler-transition);
  transition: var(--bs-navbar-toggler-transition);
}
@media (prefers-reduced-motion: reduce) {
  .navbar-toggler {
    -webkit-transition: none;
    transition: none;
  }
}
.navbar-toggler:hover {
  text-decoration: none;
}
.navbar-toggler:focus {
  text-decoration: none;
  outline: 0;
  -webkit-box-shadow: 0 0 0 var(--bs-navbar-toggler-focus-width);
          box-shadow: 0 0 0 var(--bs-navbar-toggler-focus-width);
}

.navbar-toggler-icon {
  display: inline-block;
  width: 1.5em;
  height: 1.5em;
  vertical-align: middle;
  background-image: var(--bs-navbar-toggler-icon-bg);
  background-repeat: no-repeat;
  background-position: center;
  background-size: 100%;
}

.navbar-nav-scroll {
  max-height: var(--bs-scroll-height, 75vh);
  overflow-y: auto;
}

@media (min-width: 576px) {
  .navbar-expand-sm {
    -ms-flex-wrap: nowrap;
        flex-wrap: nowrap;
    -webkit-box-pack: start;
        -ms-flex-pack: start;
            justify-content: flex-start;
  }
  .navbar-expand-sm .navbar-nav {
    -webkit-box-orient: horizontal;
    -webkit-box-direction: normal;
        -ms-flex-direction: row;
            flex-direction: row;
  }
  .navbar-expand-sm .navbar-nav .dropdown-menu {
    position: absolute;
  }
  .navbar-expand-sm .navbar-nav .nav-link {
    padding-right: var(--bs-navbar-nav-link-padding-x);
    padding-left: var(--bs-navbar-nav-link-padding-x);
  }
  .navbar-expand-sm .navbar-nav-scroll {
    overflow: visible;
  }
  .navbar-expand-sm .navbar-collapse {
    display: -webkit-box !important;
    display: -ms-flexbox !important;
    display: flex !important;
    -ms-flex-preferred-size: auto;
        flex-basis: auto;
  }
  .navbar-expand-sm .navbar-toggler {
    display: none;
  }
  .navbar-expand-sm .offcanvas {
    position: static;
    z-index: auto;
    -webkit-box-flex: 1;
        -ms-flex-positive: 1;
            flex-grow: 1;
    width: auto !important;
    height: auto !important;
    visibility: visible !important;
    background-color: transparent !important;
    border: 0 !important;
    -webkit-transform: none !important;
            transform: none !important;
    -webkit-transition: none;
    transition: none;
  }
  .navbar-expand-sm .offcanvas .offcanvas-header {
    display: none;
  }
  .navbar-expand-sm .offcanvas .offcanvas-body {
    display: -webkit-box;
    display: -ms-flexbox;
    display: flex;
    -webkit-box-flex: 0;
        -ms-flex-positive: 0;
            flex-grow: 0;
    padding: 0;
    overflow-y: visible;
  }
}
@media (min-width: 768px) {
  .navbar-expand-md {
    -ms-flex-wrap: nowrap;
        flex-wrap: nowrap;
    -webkit-box-pack: start;
        -ms-flex-pack: start;
            justify-content: flex-start;
  }
  .navbar-expand-md .navbar-nav {
    -webkit-box-orient: horizontal;
    -webkit-box-direction: normal;
        -ms-flex-direction: row;
            flex-direction: row;
  }
  .navbar-expand-md .navbar-nav .dropdown-menu {
    position: absolute;
  }
  .navbar-expand-md .navbar-nav .nav-link {
    padding-right: var(--bs-navbar-nav-link-padding-x);
    padding-left: var(--bs-navbar-nav-link-padding-x);
  }
  .navbar-expand-md .navbar-nav-scroll {
    overflow: visible;
  }
  .navbar-expand-md .navbar-collapse {
    display: -webkit-box !important;
    display: -ms-flexbox !important;
    display: flex !important;
    -ms-flex-preferred-size: auto;
        flex-basis: auto;
  }
  .navbar-expand-md .navbar-toggler {
    display: none;
  }
  .navbar-expand-md .offcanvas {
    position: static;
    z-index: auto;
    -webkit-box-flex: 1;
        -ms-flex-positive: 1;
            flex-grow: 1;
    width: auto !important;
    height: auto !important;
    visibility: visible !important;
    background-color: transparent !important;
    border: 0 !important;
    -webkit-transform: none !important;
            transform: none !important;
    -webkit-transition: none;
    transition: none;
  }
  .navbar-expand-md .offcanvas .offcanvas-header {
    display: none;
  }
  .navbar-expand-md .offcanvas .offcanvas-body {
    display: -webkit-box;
    display: -ms-flexbox;
    display: flex;
    -webkit-box-flex: 0;
        -ms-flex-positive: 0;
            flex-grow: 0;
    padding: 0;
    overflow-y: visible;
  }
}
@media (min-width: 992px) {
  .navbar-expand-lg {
    -ms-flex-wrap: nowrap;
        flex-wrap: nowrap;
    -webkit-box-pack: start;
        -ms-flex-pack: start;
            justify-content: flex-start;
  }
  .navbar-expand-lg .navbar-nav {
    -webkit-box-orient: horizontal;
    -webkit-box-direction: normal;
        -ms-flex-direction: row;
            flex-direction: row;
  }
  .navbar-expand-lg .navbar-nav .dropdown-menu {
    position: absolute;
  }
  .navbar-expand-lg .navbar-nav .nav-link {
    padding-right: var(--bs-navbar-nav-link-padding-x);
    padding-left: var(--bs-navbar-nav-link-padding-x);
  }
  .navbar-expand-lg .navbar-nav-scroll {
    overflow: visible;
  }
  .navbar-expand-lg .navbar-collapse {
    display: -webkit-box !important;
    display: -ms-flexbox !important;
    display: flex !important;
    -ms-flex-preferred-size: auto;
        flex-basis: auto;
  }
  .navbar-expand-lg .navbar-toggler {
    display: none;
  }
  .navbar-expand-lg .offcanvas {
    position: static;
    z-index: auto;
    -webkit-box-flex: 1;
        -ms-flex-positive: 1;
            flex-grow: 1;
    width: auto !important;
    height: auto !important;
    visibility: visible !important;
    background-color: transparent !important;
    border: 0 !important;
    -webkit-transform: none !important;
            transform: none !important;
    -webkit-transition: none;
    transition: none;
  }
  .navbar-expand-lg .offcanvas .offcanvas-header {
    display: none;
  }
  .navbar-expand-lg .offcanvas .offcanvas-body {
    display: -webkit-box;
    display: -ms-flexbox;
    display: flex;
    -webkit-box-flex: 0;
        -ms-flex-positive: 0;
            flex-grow: 0;
    padding: 0;
    overflow-y: visible;
  }
}
@media (min-width: 1200px) {
  .navbar-expand-xl {
    -ms-flex-wrap: nowrap;
        flex-wrap: nowrap;
    -webkit-box-pack: start;
        -ms-flex-pack: start;
            justify-content: flex-start;
  }
  .navbar-expand-xl .navbar-nav {
    -webkit-box-orient: horizontal;
    -webkit-box-direction: normal;
        -ms-flex-direction: row;
            flex-direction: row;
  }
  .navbar-expand-xl .navbar-nav .dropdown-menu {
    position: absolute;
  }
  .navbar-expand-xl .navbar-nav .nav-link {
    padding-right: var(--bs-navbar-nav-link-padding-x);
    padding-left: var(--bs-navbar-nav-link-padding-x);
  }
  .navbar-expand-xl .navbar-nav-scroll {
    overflow: visible;
  }
  .navbar-expand-xl .navbar-collapse {
    display: -webkit-box !important;
    display: -ms-flexbox !important;
    display: flex !important;
    -ms-flex-preferred-size: auto;
        flex-basis: auto;
  }
  .navbar-expand-xl .navbar-toggler {
    display: none;
  }
  .navbar-expand-xl .offcanvas {
    position: static;
    z-index: auto;
    -webkit-box-flex: 1;
        -ms-flex-positive: 1;
            flex-grow: 1;
    width: auto !important;
    height: auto !important;
    visibility: visible !important;
    background-color: transparent !important;
    border: 0 !important;
    -webkit-transform: none !important;
            transform: none !important;
    -webkit-transition: none;
    transition: none;
  }
  .navbar-expand-xl .offcanvas .offcanvas-header {
    display: none;
  }
  .navbar-expand-xl .offcanvas .offcanvas-body {
    display: -webkit-box;
    display: -ms-flexbox;
    display: flex;
    -webkit-box-flex: 0;
        -ms-flex-positive: 0;
            flex-grow: 0;
    padding: 0;
    overflow-y: visible;
  }
}
@media (min-width: 1400px) {
  .navbar-expand-xxl {
    -ms-flex-wrap: nowrap;
        flex-wrap: nowrap;
    -webkit-box-pack: start;
        -ms-flex-pack: start;
            justify-content: flex-start;
  }
  .navbar-expand-xxl .navbar-nav {
    -webkit-box-orient: horizontal;
    -webkit-box-direction: normal;
        -ms-flex-direction: row;
            flex-direction: row;
  }
  .navbar-expand-xxl .navbar-nav .dropdown-menu {
    position: absolute;
  }
  .navbar-expand-xxl .navbar-nav .nav-link {
    padding-right: var(--bs-navbar-nav-link-padding-x);
    padding-left: var(--bs-navbar-nav-link-padding-x);
  }
  .navbar-expand-xxl .navbar-nav-scroll {
    overflow: visible;
  }
  .navbar-expand-xxl .navbar-collapse {
    display: -webkit-box !important;
    display: -ms-flexbox !important;
    display: flex !important;
    -ms-flex-preferred-size: auto;
        flex-basis: auto;
  }
  .navbar-expand-xxl .navbar-toggler {
    display: none;
  }
  .navbar-expand-xxl .offcanvas {
    position: static;
    z-index: auto;
    -webkit-box-flex: 1;
        -ms-flex-positive: 1;
            flex-grow: 1;
    width: auto !important;
    height: auto !important;
    visibility: visible !important;
    background-color: transparent !important;
    border: 0 !important;
    -webkit-transform: none !important;
            transform: none !important;
    -webkit-transition: none;
    transition: none;
  }
  .navbar-expand-xxl .offcanvas .offcanvas-header {
    display: none;
  }
  .navbar-expand-xxl .offcanvas .offcanvas-body {
    display: -webkit-box;
    display: -ms-flexbox;
    display: flex;
    -webkit-box-flex: 0;
        -ms-flex-positive: 0;
            flex-grow: 0;
    padding: 0;
    overflow-y: visible;
  }
}
.navbar-expand {
  -ms-flex-wrap: nowrap;
      flex-wrap: nowrap;
  -webkit-box-pack: start;
      -ms-flex-pack: start;
          justify-content: flex-start;
}
.navbar-expand .navbar-nav {
  -webkit-box-orient: horizontal;
  -webkit-box-direction: normal;
      -ms-flex-direction: row;
          flex-direction: row;
}
.navbar-expand .navbar-nav .dropdown-menu {
  position: absolute;
}
.navbar-expand .navbar-nav .nav-link {
  padding-right: var(--bs-navbar-nav-link-padding-x);
  padding-left: var(--bs-navbar-nav-link-padding-x);
}
.navbar-expand .navbar-nav-scroll {
  overflow: visible;
}
.navbar-expand .navbar-collapse {
  display: -webkit-box !important;
  display: -ms-flexbox !important;
  display: flex !important;
  -ms-flex-preferred-size: auto;
      flex-basis: auto;
}
.navbar-expand .navbar-toggler {
  display: none;
}
.navbar-expand .offcanvas {
  position: static;
  z-index: auto;
  -webkit-box-flex: 1;
      -ms-flex-positive: 1;
          flex-grow: 1;
  width: auto !important;
  height: auto !important;
  visibility: visible !important;
  background-color: transparent !important;
  border: 0 !important;
  -webkit-transform: none !important;
          transform: none !important;
  -webkit-transition: none;
  transition: none;
}
.navbar-expand .offcanvas .offcanvas-header {
  display: none;
}
.navbar-expand .offcanvas .offcanvas-body {
  display: -webkit-box;
  display: -ms-flexbox;
  display: flex;
  -webkit-box-flex: 0;
      -ms-flex-positive: 0;
          flex-grow: 0;
  padding: 0;
  overflow-y: visible;
}

.navbar-dark {
  --bs-navbar-color: rgba(255, 255, 255, 0.55);
  --bs-navbar-hover-color: rgba(255, 255, 255, 0.75);
  --bs-navbar-disabled-color: rgba(255, 255, 255, 0.25);
  --bs-navbar-active-color: #fff;
  --bs-navbar-brand-color: #fff;
  --bs-navbar-brand-hover-color: #fff;
  --bs-navbar-toggler-border-color: rgba(255, 255, 255, 0.1);
  --bs-navbar-toggler-icon-bg: url("data:image/svg+xml,%3csvg xmlns='http://www.w3.org/2000/svg' viewBox='0 0 30 30'%3e%3cpath stroke='rgba%28255, 255, 255, 0.55%29' stroke-linecap='round' stroke-miterlimit='10' stroke-width='2' d='M4 7h22M4 15h22M4 23h22'/%3e%3c/svg%3e");
}

.card {
  --bs-card-spacer-y: 16px;
  --bs-card-spacer-y: 1rem;
  --bs-card-spacer-x: 16px;
  --bs-card-spacer-x: 1rem;
  --bs-card-title-spacer-y: 8px;
  --bs-card-title-spacer-y: 0.5rem;
  --bs-card-border-width: 1px;
  --bs-card-border-color: var(--bs-border-color-translucent);
  --bs-card-border-radius: 6px;
  --bs-card-border-radius: 0.375rem;
  --bs-card-box-shadow: ;
  --bs-card-inner-border-radius: calc(0.375rem - 1px);
  --bs-card-cap-padding-y: 8px;
  --bs-card-cap-padding-y: 0.5rem;
  --bs-card-cap-padding-x: 16px;
  --bs-card-cap-padding-x: 1rem;
  --bs-card-cap-bg: rgba(0, 0, 0, 0.03);
  --bs-card-cap-color: ;
  --bs-card-height: ;
  --bs-card-color: ;
  --bs-card-bg: #fff;
  --bs-card-img-overlay-padding: 16px;
  --bs-card-img-overlay-padding: 1rem;
  --bs-card-group-margin: 12px;
  --bs-card-group-margin: 0.75rem;
  position: relative;
  display: -webkit-box;
  display: -ms-flexbox;
  display: flex;
  -webkit-box-orient: vertical;
  -webkit-box-direction: normal;
      -ms-flex-direction: column;
          flex-direction: column;
  min-width: 0;
  height: var(--bs-card-height);
  word-wrap: break-word;
  background-color: var(--bs-card-bg);
  background-clip: border-box;
  border: var(--bs-card-border-width) solid var(--bs-card-border-color);
  border-radius: var(--bs-card-border-radius);
}
.card > hr {
  margin-right: 0;
  margin-left: 0;
}
.card > .list-group {
  border-top: inherit;
  border-bottom: inherit;
}
.card > .list-group:first-child {
  border-top-width: 0;
  border-top-left-radius: var(--bs-card-inner-border-radius);
  border-top-right-radius: var(--bs-card-inner-border-radius);
}
.card > .list-group:last-child {
  border-bottom-width: 0;
  border-bottom-right-radius: var(--bs-card-inner-border-radius);
  border-bottom-left-radius: var(--bs-card-inner-border-radius);
}
.card > .card-header + .list-group,
.card > .list-group + .card-footer {
  border-top: 0;
}

.card-body {
  -webkit-box-flex: 1;
      -ms-flex: 1 1 auto;
          flex: 1 1 auto;
  padding: var(--bs-card-spacer-y) var(--bs-card-spacer-x);
  color: var(--bs-card-color);
}

.card-title {
  margin-bottom: var(--bs-card-title-spacer-y);
}

.card-subtitle {
  margin-top: calc(-0.5 * var(--bs-card-title-spacer-y));
  margin-bottom: 0;
}

.card-text:last-child {
  margin-bottom: 0;
}

.card-link + .card-link {
  margin-left: var(--bs-card-spacer-x);
}

.card-header {
  padding: var(--bs-card-cap-padding-y) var(--bs-card-cap-padding-x);
  margin-bottom: 0;
  color: var(--bs-card-cap-color);
  background-color: var(--bs-card-cap-bg);
  border-bottom: var(--bs-card-border-width) solid var(--bs-card-border-color);
}
.card-header:first-child {
  border-radius: var(--bs-card-inner-border-radius) var(--bs-card-inner-border-radius) 0 0;
}

.card-footer {
  padding: var(--bs-card-cap-padding-y) var(--bs-card-cap-padding-x);
  color: var(--bs-card-cap-color);
  background-color: var(--bs-card-cap-bg);
  border-top: var(--bs-card-border-width) solid var(--bs-card-border-color);
}
.card-footer:last-child {
  border-radius: 0 0 var(--bs-card-inner-border-radius) var(--bs-card-inner-border-radius);
}

.card-header-tabs {
  margin-right: calc(-0.5 * var(--bs-card-cap-padding-x));
  margin-bottom: calc(-1 * var(--bs-card-cap-padding-y));
  margin-left: calc(-0.5 * var(--bs-card-cap-padding-x));
  border-bottom: 0;
}
.card-header-tabs .nav-link.active {
  background-color: var(--bs-card-bg);
  border-bottom-color: var(--bs-card-bg);
}

.card-header-pills {
  margin-right: calc(-0.5 * var(--bs-card-cap-padding-x));
  margin-left: calc(-0.5 * var(--bs-card-cap-padding-x));
}

.card-img-overlay {
  position: absolute;
  top: 0;
  right: 0;
  bottom: 0;
  left: 0;
  padding: var(--bs-card-img-overlay-padding);
  border-radius: var(--bs-card-inner-border-radius);
}

.card-img,
.card-img-top,
.card-img-bottom {
  width: 100%;
}

.card-img,
.card-img-top {
  border-top-left-radius: var(--bs-card-inner-border-radius);
  border-top-right-radius: var(--bs-card-inner-border-radius);
}

.card-img,
.card-img-bottom {
  border-bottom-right-radius: var(--bs-card-inner-border-radius);
  border-bottom-left-radius: var(--bs-card-inner-border-radius);
}

.card-group > .card {
  margin-bottom: var(--bs-card-group-margin);
}
@media (min-width: 576px) {
  .card-group {
    display: -webkit-box;
    display: -ms-flexbox;
    display: flex;
    -webkit-box-orient: horizontal;
    -webkit-box-direction: normal;
        -ms-flex-flow: row wrap;
            flex-flow: row wrap;
  }
  .card-group > .card {
    -webkit-box-flex: 1;
        -ms-flex: 1 0 0%;
            flex: 1 0 0%;
    margin-bottom: 0;
  }
  .card-group > .card + .card {
    margin-left: 0;
    border-left: 0;
  }
  .card-group > .card:not(:last-child) {
    border-top-right-radius: 0;
    border-bottom-right-radius: 0;
  }
  .card-group > .card:not(:last-child) .card-img-top,
  .card-group > .card:not(:last-child) .card-header {
    border-top-right-radius: 0;
  }
  .card-group > .card:not(:last-child) .card-img-bottom,
  .card-group > .card:not(:last-child) .card-footer {
    border-bottom-right-radius: 0;
  }
  .card-group > .card:not(:first-child) {
    border-top-left-radius: 0;
    border-bottom-left-radius: 0;
  }
  .card-group > .card:not(:first-child) .card-img-top,
  .card-group > .card:not(:first-child) .card-header {
    border-top-left-radius: 0;
  }
  .card-group > .card:not(:first-child) .card-img-bottom,
  .card-group > .card:not(:first-child) .card-footer {
    border-bottom-left-radius: 0;
  }
}

.accordion {
  --bs-accordion-color: #212529;
  --bs-accordion-bg: #fff;
  --bs-accordion-transition: color 0.15s ease-in-out, background-color 0.15s ease-in-out, border-color 0.15s ease-in-out, box-shadow 0.15s ease-in-out, border-radius 0.15s ease;
  --bs-accordion-border-color: var(--bs-border-color);
  --bs-accordion-border-width: 1px;
  --bs-accordion-border-radius: 6px;
  --bs-accordion-border-radius: 0.375rem;
  --bs-accordion-inner-border-radius: calc(0.375rem - 1px);
  --bs-accordion-btn-padding-x: 20px;
  --bs-accordion-btn-padding-x: 1.25rem;
  --bs-accordion-btn-padding-y: 16px;
  --bs-accordion-btn-padding-y: 1rem;
  --bs-accordion-btn-color: #212529;
  --bs-accordion-btn-bg: var(--bs-accordion-bg);
  --bs-accordion-btn-icon: url("data:image/svg+xml,%3csvg xmlns='http://www.w3.org/2000/svg' viewBox='0 0 16 16' fill='%23212529'%3e%3cpath fill-rule='evenodd' d='M1.646 4.646a.5.5 0 0 1 .708 0L8 10.293l5.646-5.647a.5.5 0 0 1 .708.708l-6 6a.5.5 0 0 1-.708 0l-6-6a.5.5 0 0 1 0-.708z'/%3e%3c/svg%3e");
  --bs-accordion-btn-icon-width: 20px;
  --bs-accordion-btn-icon-width: 1.25rem;
  --bs-accordion-btn-icon-transform: rotate(-180deg);
  --bs-accordion-btn-icon-transition: transform 0.2s ease-in-out;
  --bs-accordion-btn-active-icon: url("data:image/svg+xml,%3csvg xmlns='http://www.w3.org/2000/svg' viewBox='0 0 16 16' fill='%23b95c3f'%3e%3cpath fill-rule='evenodd' d='M1.646 4.646a.5.5 0 0 1 .708 0L8 10.293l5.646-5.647a.5.5 0 0 1 .708.708l-6 6a.5.5 0 0 1-.708 0l-6-6a.5.5 0 0 1 0-.708z'/%3e%3c/svg%3e");
  --bs-accordion-btn-focus-border-color: #e6b3a3;
  --bs-accordion-btn-focus-box-shadow: 0 0 0 4px rgba(205, 102, 70, 0.25);
  --bs-accordion-btn-focus-box-shadow: 0 0 0 0.25rem rgba(205, 102, 70, 0.25);
  --bs-accordion-body-padding-x: 20px;
  --bs-accordion-body-padding-x: 1.25rem;
  --bs-accordion-body-padding-y: 16px;
  --bs-accordion-body-padding-y: 1rem;
  --bs-accordion-active-color: #b95c3f;
  --bs-accordion-active-bg: #faf0ed;
}

.accordion-button {
  position: relative;
  display: -webkit-box;
  display: -ms-flexbox;
  display: flex;
  -webkit-box-align: center;
      -ms-flex-align: center;
          align-items: center;
  width: 100%;
  padding: var(--bs-accordion-btn-padding-y) var(--bs-accordion-btn-padding-x);
  font-size: 16px;
  font-size: 1rem;
  color: var(--bs-accordion-btn-color);
  text-align: left;
  background-color: var(--bs-accordion-btn-bg);
  border: 0;
  border-radius: 0;
  overflow-anchor: none;
  -webkit-transition: var(--bs-accordion-transition);
  transition: var(--bs-accordion-transition);
}
@media (prefers-reduced-motion: reduce) {
  .accordion-button {
    -webkit-transition: none;
    transition: none;
  }
}
.accordion-button:not(.collapsed) {
  color: var(--bs-accordion-active-color);
  background-color: var(--bs-accordion-active-bg);
  -webkit-box-shadow: inset 0 calc(-1 * var(--bs-accordion-border-width)) 0 var(--bs-accordion-border-color);
          box-shadow: inset 0 calc(-1 * var(--bs-accordion-border-width)) 0 var(--bs-accordion-border-color);
}
.accordion-button:not(.collapsed)::after {
  background-image: var(--bs-accordion-btn-active-icon);
  -webkit-transform: var(--bs-accordion-btn-icon-transform);
          transform: var(--bs-accordion-btn-icon-transform);
}
.accordion-button::after {
  -ms-flex-negative: 0;
      flex-shrink: 0;
  width: var(--bs-accordion-btn-icon-width);
  height: var(--bs-accordion-btn-icon-width);
  margin-left: auto;
  content: "";
  background-image: var(--bs-accordion-btn-icon);
  background-repeat: no-repeat;
  background-size: var(--bs-accordion-btn-icon-width);
  -webkit-transition: var(--bs-accordion-btn-icon-transition);
  transition: var(--bs-accordion-btn-icon-transition);
}
@media (prefers-reduced-motion: reduce) {
  .accordion-button::after {
    -webkit-transition: none;
    transition: none;
  }
}
.accordion-button:hover {
  z-index: 2;
}
.accordion-button:focus {
  z-index: 3;
  border-color: var(--bs-accordion-btn-focus-border-color);
  outline: 0;
  -webkit-box-shadow: var(--bs-accordion-btn-focus-box-shadow);
          box-shadow: var(--bs-accordion-btn-focus-box-shadow);
}

.accordion-header {
  margin-bottom: 0;
}

.accordion-item {
  color: var(--bs-accordion-color);
  background-color: var(--bs-accordion-bg);
  border: var(--bs-accordion-border-width) solid var(--bs-accordion-border-color);
}
.accordion-item:first-of-type {
  border-top-left-radius: var(--bs-accordion-border-radius);
  border-top-right-radius: var(--bs-accordion-border-radius);
}
.accordion-item:first-of-type .accordion-button {
  border-top-left-radius: var(--bs-accordion-inner-border-radius);
  border-top-right-radius: var(--bs-accordion-inner-border-radius);
}
.accordion-item:not(:first-of-type) {
  border-top: 0;
}
.accordion-item:last-of-type {
  border-bottom-right-radius: var(--bs-accordion-border-radius);
  border-bottom-left-radius: var(--bs-accordion-border-radius);
}
.accordion-item:last-of-type .accordion-button.collapsed {
  border-bottom-right-radius: var(--bs-accordion-inner-border-radius);
  border-bottom-left-radius: var(--bs-accordion-inner-border-radius);
}
.accordion-item:last-of-type .accordion-collapse {
  border-bottom-right-radius: var(--bs-accordion-border-radius);
  border-bottom-left-radius: var(--bs-accordion-border-radius);
}

.accordion-body {
  padding: var(--bs-accordion-body-padding-y) var(--bs-accordion-body-padding-x);
}

.accordion-flush .accordion-collapse {
  border-width: 0;
}
.accordion-flush .accordion-item {
  border-right: 0;
  border-left: 0;
  border-radius: 0;
}
.accordion-flush .accordion-item:first-child {
  border-top: 0;
}
.accordion-flush .accordion-item:last-child {
  border-bottom: 0;
}
.accordion-flush .accordion-item .accordion-button, .accordion-flush .accordion-item .accordion-button.collapsed {
  border-radius: 0;
}

.breadcrumb {
  --bs-breadcrumb-padding-x: 0;
  --bs-breadcrumb-padding-y: 0;
  --bs-breadcrumb-margin-bottom: 16px;
  --bs-breadcrumb-margin-bottom: 1rem;
  --bs-breadcrumb-bg: ;
  --bs-breadcrumb-border-radius: ;
  --bs-breadcrumb-divider-color: #6c757d;
  --bs-breadcrumb-item-padding-x: 8px;
  --bs-breadcrumb-item-padding-x: 0.5rem;
  --bs-breadcrumb-item-active-color: #6c757d;
  display: -webkit-box;
  display: -ms-flexbox;
  display: flex;
  -ms-flex-wrap: wrap;
      flex-wrap: wrap;
  padding: var(--bs-breadcrumb-padding-y) var(--bs-breadcrumb-padding-x);
  margin-bottom: var(--bs-breadcrumb-margin-bottom);
  font-size: var(--bs-breadcrumb-font-size);
  list-style: none;
  background-color: var(--bs-breadcrumb-bg);
  border-radius: var(--bs-breadcrumb-border-radius);
}

.breadcrumb-item + .breadcrumb-item {
  padding-left: var(--bs-breadcrumb-item-padding-x);
}
.breadcrumb-item + .breadcrumb-item::before {
  float: left;
  padding-right: var(--bs-breadcrumb-item-padding-x);
  color: var(--bs-breadcrumb-divider-color);
  content: var(--bs-breadcrumb-divider, "/") /* rtl: var(--bs-breadcrumb-divider, "/") */;
}
.breadcrumb-item.active {
  color: var(--bs-breadcrumb-item-active-color);
}

.pagination {
  --bs-pagination-padding-x: 12px;
  --bs-pagination-padding-x: 0.75rem;
  --bs-pagination-padding-y: 6px;
  --bs-pagination-padding-y: 0.375rem;
  --bs-pagination-font-size: 16px;
  --bs-pagination-font-size: 1rem;
  --bs-pagination-color: var(--bs-link-color);
  --bs-pagination-bg: #fff;
  --bs-pagination-border-width: 1px;
  --bs-pagination-border-color: #dee2e6;
  --bs-pagination-border-radius: 6px;
  --bs-pagination-border-radius: 0.375rem;
  --bs-pagination-hover-color: var(--bs-link-hover-color);
  --bs-pagination-hover-bg: #e9ecef;
  --bs-pagination-hover-border-color: #dee2e6;
  --bs-pagination-focus-color: var(--bs-link-hover-color);
  --bs-pagination-focus-bg: #e9ecef;
  --bs-pagination-focus-box-shadow: 0 0 0 4px rgba(205, 102, 70, 0.25);
  --bs-pagination-focus-box-shadow: 0 0 0 0.25rem rgba(205, 102, 70, 0.25);
  --bs-pagination-active-color: #fff;
  --bs-pagination-active-bg: #CD6646;
  --bs-pagination-active-border-color: #CD6646;
  --bs-pagination-disabled-color: #6c757d;
  --bs-pagination-disabled-bg: #fff;
  --bs-pagination-disabled-border-color: #dee2e6;
  display: -webkit-box;
  display: -ms-flexbox;
  display: flex;
  padding-left: 0;
  list-style: none;
}

.page-link {
  position: relative;
  display: block;
  padding: var(--bs-pagination-padding-y) var(--bs-pagination-padding-x);
  font-size: var(--bs-pagination-font-size);
  color: var(--bs-pagination-color);
  text-decoration: none;
  background-color: var(--bs-pagination-bg);
  border: var(--bs-pagination-border-width) solid var(--bs-pagination-border-color);
  -webkit-transition: color 0.15s ease-in-out, background-color 0.15s ease-in-out, border-color 0.15s ease-in-out, -webkit-box-shadow 0.15s ease-in-out;
  transition: color 0.15s ease-in-out, background-color 0.15s ease-in-out, border-color 0.15s ease-in-out, -webkit-box-shadow 0.15s ease-in-out;
  transition: color 0.15s ease-in-out, background-color 0.15s ease-in-out, border-color 0.15s ease-in-out, box-shadow 0.15s ease-in-out;
  transition: color 0.15s ease-in-out, background-color 0.15s ease-in-out, border-color 0.15s ease-in-out, box-shadow 0.15s ease-in-out, -webkit-box-shadow 0.15s ease-in-out;
}
@media (prefers-reduced-motion: reduce) {
  .page-link {
    -webkit-transition: none;
    transition: none;
  }
}
.page-link:hover {
  z-index: 2;
  color: var(--bs-pagination-hover-color);
  background-color: var(--bs-pagination-hover-bg);
  border-color: var(--bs-pagination-hover-border-color);
}
.page-link:focus {
  z-index: 3;
  color: var(--bs-pagination-focus-color);
  background-color: var(--bs-pagination-focus-bg);
  outline: 0;
  -webkit-box-shadow: var(--bs-pagination-focus-box-shadow);
          box-shadow: var(--bs-pagination-focus-box-shadow);
}
.page-link.active, .active > .page-link {
  z-index: 3;
  color: var(--bs-pagination-active-color);
  background-color: var(--bs-pagination-active-bg);
  border-color: var(--bs-pagination-active-border-color);
}
.page-link.disabled, .disabled > .page-link {
  color: var(--bs-pagination-disabled-color);
  pointer-events: none;
  background-color: var(--bs-pagination-disabled-bg);
  border-color: var(--bs-pagination-disabled-border-color);
}

.page-item:not(:first-child) .page-link {
  margin-left: -1px;
}
.page-item:first-child .page-link {
  border-top-left-radius: var(--bs-pagination-border-radius);
  border-bottom-left-radius: var(--bs-pagination-border-radius);
}
.page-item:last-child .page-link {
  border-top-right-radius: var(--bs-pagination-border-radius);
  border-bottom-right-radius: var(--bs-pagination-border-radius);
}

.pagination-lg {
  --bs-pagination-padding-x: 24px;
  --bs-pagination-padding-x: 1.5rem;
  --bs-pagination-padding-y: 12px;
  --bs-pagination-padding-y: 0.75rem;
  --bs-pagination-font-size: 20px;
  --bs-pagination-font-size: 1.25rem;
  --bs-pagination-border-radius: 8px;
  --bs-pagination-border-radius: 0.5rem;
}

.pagination-sm {
  --bs-pagination-padding-x: 8px;
  --bs-pagination-padding-x: 0.5rem;
  --bs-pagination-padding-y: 4px;
  --bs-pagination-padding-y: 0.25rem;
  --bs-pagination-font-size: 14px;
  --bs-pagination-font-size: 0.875rem;
  --bs-pagination-border-radius: 4px;
  --bs-pagination-border-radius: 0.25rem;
}

.badge {
  --bs-badge-padding-x: 0.65em;
  --bs-badge-padding-y: 0.35em;
  --bs-badge-font-size: 0.75em;
  --bs-badge-font-weight: 700;
  --bs-badge-color: #fff;
  --bs-badge-border-radius: 6px;
  --bs-badge-border-radius: 0.375rem;
  display: inline-block;
  padding: var(--bs-badge-padding-y) var(--bs-badge-padding-x);
  font-size: var(--bs-badge-font-size);
  font-weight: var(--bs-badge-font-weight);
  line-height: 1;
  color: var(--bs-badge-color);
  text-align: center;
  white-space: nowrap;
  vertical-align: baseline;
  border-radius: var(--bs-badge-border-radius);
}
.badge:empty {
  display: none;
}

.btn .badge {
  position: relative;
  top: -1px;
}

.alert {
  --bs-alert-bg: transparent;
  --bs-alert-padding-x: 16px;
  --bs-alert-padding-x: 1rem;
  --bs-alert-padding-y: 16px;
  --bs-alert-padding-y: 1rem;
  --bs-alert-margin-bottom: 16px;
  --bs-alert-margin-bottom: 1rem;
  --bs-alert-color: inherit;
  --bs-alert-border-color: transparent;
  --bs-alert-border: 1px solid var(--bs-alert-border-color);
  --bs-alert-border-radius: 6px;
  --bs-alert-border-radius: 0.375rem;
  position: relative;
  padding: var(--bs-alert-padding-y) var(--bs-alert-padding-x);
  margin-bottom: var(--bs-alert-margin-bottom);
  color: var(--bs-alert-color);
  background-color: var(--bs-alert-bg);
  border: var(--bs-alert-border);
  border-radius: var(--bs-alert-border-radius);
}

.alert-heading {
  color: inherit;
}

.alert-link {
  font-weight: 700;
}

.alert-dismissible {
  padding-right: 48px;
  padding-right: 3rem;
}
.alert-dismissible .btn-close {
  position: absolute;
  top: 0;
  right: 0;
  z-index: 2;
  padding: 20px 16px;
  padding: 1.25rem 1rem;
}

.alert-primary {
  --bs-alert-color: #7b3d2a;
  --bs-alert-bg: #f5e0da;
  --bs-alert-border-color: #f0d1c8;
}
.alert-primary .alert-link {
  color: #623122;
}

.alert-secondary {
  --bs-alert-color: #3a5252;
  --bs-alert-bg: #dfe7e7;
  --bs-alert-border-color: #cfdcdc;
}
.alert-secondary .alert-link {
  color: #2e4242;
}

.alert-success {
  --bs-alert-color: #11643d;
  --bs-alert-bg: #d2ede0;
  --bs-alert-border-color: #bbe4d1;
}
.alert-success .alert-link {
  color: #0e5031;
}

.alert-info {
  --bs-alert-color: #85441d;
  --bs-alert-bg: #f8e3d6;
  --bs-alert-border-color: #f5d5c1;
}
.alert-info .alert-link {
  color: #6a3617;
}

.alert-warning {
  --bs-alert-color: #5a520c;
  --bs-alert-bg: #f9f5d2;
  --bs-alert-border-color: #f6f0bb;
}
.alert-warning .alert-link {
  color: #48420a;
}

.alert-danger {
  --bs-alert-color: #8f1708;
  --bs-alert-bg: #fcd4cf;
  --bs-alert-border-color: #fabeb7;
}
.alert-danger .alert-link {
  color: #721206;
}

.alert-light {
  --bs-alert-color: #615e54;
  --bs-alert-bg: #fdfbf6;
  --bs-alert-border-color: #fbf9f2;
}
.alert-light .alert-link {
  color: #4e4b43;
}

.alert-dark {
  --bs-alert-color: #261b17;
  --bs-alert-bg: #d9d5d4;
  --bs-alert-border-color: #c5c0be;
}
.alert-dark .alert-link {
  color: #1e1612;
}

@-webkit-keyframes progress-bar-stripes {
  0% {
    background-position-x: 1rem;
  }
}

@keyframes progress-bar-stripes {
  0% {
    background-position-x: 1rem;
  }
}
.progress {
  --bs-progress-height: 16px;
  --bs-progress-height: 1rem;
  --bs-progress-font-size: 12px;
  --bs-progress-font-size: 0.75rem;
  --bs-progress-bg: #e9ecef;
  --bs-progress-border-radius: 6px;
  --bs-progress-border-radius: 0.375rem;
  --bs-progress-box-shadow: inset 0 1px 2px rgba(0, 0, 0, 0.075);
  --bs-progress-bar-color: #fff;
  --bs-progress-bar-bg: #CD6646;
  --bs-progress-bar-transition: width 0.6s ease;
  display: -webkit-box;
  display: -ms-flexbox;
  display: flex;
  height: var(--bs-progress-height);
  overflow: hidden;
  font-size: var(--bs-progress-font-size);
  background-color: var(--bs-progress-bg);
  border-radius: var(--bs-progress-border-radius);
}

.progress-bar {
  display: -webkit-box;
  display: -ms-flexbox;
  display: flex;
  -webkit-box-orient: vertical;
  -webkit-box-direction: normal;
      -ms-flex-direction: column;
          flex-direction: column;
  -webkit-box-pack: center;
      -ms-flex-pack: center;
          justify-content: center;
  overflow: hidden;
  color: var(--bs-progress-bar-color);
  text-align: center;
  white-space: nowrap;
  background-color: var(--bs-progress-bar-bg);
  -webkit-transition: var(--bs-progress-bar-transition);
  transition: var(--bs-progress-bar-transition);
}
@media (prefers-reduced-motion: reduce) {
  .progress-bar {
    -webkit-transition: none;
    transition: none;
  }
}

.progress-bar-striped {
  background-image: linear-gradient(45deg, rgba(255, 255, 255, 0.15) 25%, transparent 25%, transparent 50%, rgba(255, 255, 255, 0.15) 50%, rgba(255, 255, 255, 0.15) 75%, transparent 75%, transparent);
  background-size: var(--bs-progress-height) var(--bs-progress-height);
}

.progress-bar-animated {
  -webkit-animation: 1s linear infinite progress-bar-stripes;
          animation: 1s linear infinite progress-bar-stripes;
}
@media (prefers-reduced-motion: reduce) {
  .progress-bar-animated {
    -webkit-animation: none;
            animation: none;
  }
}

.list-group {
  --bs-list-group-color: #212529;
  --bs-list-group-bg: #fff;
  --bs-list-group-border-color: rgba(0, 0, 0, 0.125);
  --bs-list-group-border-width: 1px;
  --bs-list-group-border-radius: 6px;
  --bs-list-group-border-radius: 0.375rem;
  --bs-list-group-item-padding-x: 16px;
  --bs-list-group-item-padding-x: 1rem;
  --bs-list-group-item-padding-y: 8px;
  --bs-list-group-item-padding-y: 0.5rem;
  --bs-list-group-action-color: #495057;
  --bs-list-group-action-hover-color: #495057;
  --bs-list-group-action-hover-bg: #f8f9fa;
  --bs-list-group-action-active-color: #212529;
  --bs-list-group-action-active-bg: #e9ecef;
  --bs-list-group-disabled-color: #6c757d;
  --bs-list-group-disabled-bg: #fff;
  --bs-list-group-active-color: #fff;
  --bs-list-group-active-bg: #CD6646;
  --bs-list-group-active-border-color: #CD6646;
  display: -webkit-box;
  display: -ms-flexbox;
  display: flex;
  -webkit-box-orient: vertical;
  -webkit-box-direction: normal;
      -ms-flex-direction: column;
          flex-direction: column;
  padding-left: 0;
  margin-bottom: 0;
  border-radius: var(--bs-list-group-border-radius);
}

.list-group-numbered {
  list-style-type: none;
  counter-reset: section;
}
.list-group-numbered > .list-group-item::before {
  content: counters(section, ".") ". ";
  counter-increment: section;
}

.list-group-item-action {
  width: 100%;
  color: var(--bs-list-group-action-color);
  text-align: inherit;
}
.list-group-item-action:hover, .list-group-item-action:focus {
  z-index: 1;
  color: var(--bs-list-group-action-hover-color);
  text-decoration: none;
  background-color: var(--bs-list-group-action-hover-bg);
}
.list-group-item-action:active {
  color: var(--bs-list-group-action-active-color);
  background-color: var(--bs-list-group-action-active-bg);
}

.list-group-item {
  position: relative;
  display: block;
  padding: var(--bs-list-group-item-padding-y) var(--bs-list-group-item-padding-x);
  color: var(--bs-list-group-color);
  text-decoration: none;
  background-color: var(--bs-list-group-bg);
  border: var(--bs-list-group-border-width) solid var(--bs-list-group-border-color);
}
.list-group-item:first-child {
  border-top-left-radius: inherit;
  border-top-right-radius: inherit;
}
.list-group-item:last-child {
  border-bottom-right-radius: inherit;
  border-bottom-left-radius: inherit;
}
.list-group-item.disabled, .list-group-item:disabled {
  color: var(--bs-list-group-disabled-color);
  pointer-events: none;
  background-color: var(--bs-list-group-disabled-bg);
}
.list-group-item.active {
  z-index: 2;
  color: var(--bs-list-group-active-color);
  background-color: var(--bs-list-group-active-bg);
  border-color: var(--bs-list-group-active-border-color);
}
.list-group-item + .list-group-item {
  border-top-width: 0;
}
.list-group-item + .list-group-item.active {
  margin-top: calc(-1 * var(--bs-list-group-border-width));
  border-top-width: var(--bs-list-group-border-width);
}

.list-group-horizontal {
  -webkit-box-orient: horizontal;
  -webkit-box-direction: normal;
      -ms-flex-direction: row;
          flex-direction: row;
}
.list-group-horizontal > .list-group-item:first-child:not(:last-child) {
  border-bottom-left-radius: var(--bs-list-group-border-radius);
  border-top-right-radius: 0;
}
.list-group-horizontal > .list-group-item:last-child:not(:first-child) {
  border-top-right-radius: var(--bs-list-group-border-radius);
  border-bottom-left-radius: 0;
}
.list-group-horizontal > .list-group-item.active {
  margin-top: 0;
}
.list-group-horizontal > .list-group-item + .list-group-item {
  border-top-width: var(--bs-list-group-border-width);
  border-left-width: 0;
}
.list-group-horizontal > .list-group-item + .list-group-item.active {
  margin-left: calc(-1 * var(--bs-list-group-border-width));
  border-left-width: var(--bs-list-group-border-width);
}

@media (min-width: 576px) {
  .list-group-horizontal-sm {
    -webkit-box-orient: horizontal;
    -webkit-box-direction: normal;
        -ms-flex-direction: row;
            flex-direction: row;
  }
  .list-group-horizontal-sm > .list-group-item:first-child:not(:last-child) {
    border-bottom-left-radius: var(--bs-list-group-border-radius);
    border-top-right-radius: 0;
  }
  .list-group-horizontal-sm > .list-group-item:last-child:not(:first-child) {
    border-top-right-radius: var(--bs-list-group-border-radius);
    border-bottom-left-radius: 0;
  }
  .list-group-horizontal-sm > .list-group-item.active {
    margin-top: 0;
  }
  .list-group-horizontal-sm > .list-group-item + .list-group-item {
    border-top-width: var(--bs-list-group-border-width);
    border-left-width: 0;
  }
  .list-group-horizontal-sm > .list-group-item + .list-group-item.active {
    margin-left: calc(-1 * var(--bs-list-group-border-width));
    border-left-width: var(--bs-list-group-border-width);
  }
}
@media (min-width: 768px) {
  .list-group-horizontal-md {
    -webkit-box-orient: horizontal;
    -webkit-box-direction: normal;
        -ms-flex-direction: row;
            flex-direction: row;
  }
  .list-group-horizontal-md > .list-group-item:first-child:not(:last-child) {
    border-bottom-left-radius: var(--bs-list-group-border-radius);
    border-top-right-radius: 0;
  }
  .list-group-horizontal-md > .list-group-item:last-child:not(:first-child) {
    border-top-right-radius: var(--bs-list-group-border-radius);
    border-bottom-left-radius: 0;
  }
  .list-group-horizontal-md > .list-group-item.active {
    margin-top: 0;
  }
  .list-group-horizontal-md > .list-group-item + .list-group-item {
    border-top-width: var(--bs-list-group-border-width);
    border-left-width: 0;
  }
  .list-group-horizontal-md > .list-group-item + .list-group-item.active {
    margin-left: calc(-1 * var(--bs-list-group-border-width));
    border-left-width: var(--bs-list-group-border-width);
  }
}
@media (min-width: 992px) {
  .list-group-horizontal-lg {
    -webkit-box-orient: horizontal;
    -webkit-box-direction: normal;
        -ms-flex-direction: row;
            flex-direction: row;
  }
  .list-group-horizontal-lg > .list-group-item:first-child:not(:last-child) {
    border-bottom-left-radius: var(--bs-list-group-border-radius);
    border-top-right-radius: 0;
  }
  .list-group-horizontal-lg > .list-group-item:last-child:not(:first-child) {
    border-top-right-radius: var(--bs-list-group-border-radius);
    border-bottom-left-radius: 0;
  }
  .list-group-horizontal-lg > .list-group-item.active {
    margin-top: 0;
  }
  .list-group-horizontal-lg > .list-group-item + .list-group-item {
    border-top-width: var(--bs-list-group-border-width);
    border-left-width: 0;
  }
  .list-group-horizontal-lg > .list-group-item + .list-group-item.active {
    margin-left: calc(-1 * var(--bs-list-group-border-width));
    border-left-width: var(--bs-list-group-border-width);
  }
}
@media (min-width: 1200px) {
  .list-group-horizontal-xl {
    -webkit-box-orient: horizontal;
    -webkit-box-direction: normal;
        -ms-flex-direction: row;
            flex-direction: row;
  }
  .list-group-horizontal-xl > .list-group-item:first-child:not(:last-child) {
    border-bottom-left-radius: var(--bs-list-group-border-radius);
    border-top-right-radius: 0;
  }
  .list-group-horizontal-xl > .list-group-item:last-child:not(:first-child) {
    border-top-right-radius: var(--bs-list-group-border-radius);
    border-bottom-left-radius: 0;
  }
  .list-group-horizontal-xl > .list-group-item.active {
    margin-top: 0;
  }
  .list-group-horizontal-xl > .list-group-item + .list-group-item {
    border-top-width: var(--bs-list-group-border-width);
    border-left-width: 0;
  }
  .list-group-horizontal-xl > .list-group-item + .list-group-item.active {
    margin-left: calc(-1 * var(--bs-list-group-border-width));
    border-left-width: var(--bs-list-group-border-width);
  }
}
@media (min-width: 1400px) {
  .list-group-horizontal-xxl {
    -webkit-box-orient: horizontal;
    -webkit-box-direction: normal;
        -ms-flex-direction: row;
            flex-direction: row;
  }
  .list-group-horizontal-xxl > .list-group-item:first-child:not(:last-child) {
    border-bottom-left-radius: var(--bs-list-group-border-radius);
    border-top-right-radius: 0;
  }
  .list-group-horizontal-xxl > .list-group-item:last-child:not(:first-child) {
    border-top-right-radius: var(--bs-list-group-border-radius);
    border-bottom-left-radius: 0;
  }
  .list-group-horizontal-xxl > .list-group-item.active {
    margin-top: 0;
  }
  .list-group-horizontal-xxl > .list-group-item + .list-group-item {
    border-top-width: var(--bs-list-group-border-width);
    border-left-width: 0;
  }
  .list-group-horizontal-xxl > .list-group-item + .list-group-item.active {
    margin-left: calc(-1 * var(--bs-list-group-border-width));
    border-left-width: var(--bs-list-group-border-width);
  }
}
.list-group-flush {
  border-radius: 0;
}
.list-group-flush > .list-group-item {
  border-width: 0 0 var(--bs-list-group-border-width);
}
.list-group-flush > .list-group-item:last-child {
  border-bottom-width: 0;
}

.list-group-item-primary {
  color: #7b3d2a;
  background-color: #f5e0da;
}
.list-group-item-primary.list-group-item-action:hover, .list-group-item-primary.list-group-item-action:focus {
  color: #7b3d2a;
  background-color: #ddcac4;
}
.list-group-item-primary.list-group-item-action.active {
  color: #fff;
  background-color: #7b3d2a;
  border-color: #7b3d2a;
}

.list-group-item-secondary {
  color: #3a5252;
  background-color: #dfe7e7;
}
.list-group-item-secondary.list-group-item-action:hover, .list-group-item-secondary.list-group-item-action:focus {
  color: #3a5252;
  background-color: #c9d0d0;
}
.list-group-item-secondary.list-group-item-action.active {
  color: #fff;
  background-color: #3a5252;
  border-color: #3a5252;
}

.list-group-item-success {
  color: #11643d;
  background-color: #d2ede0;
}
.list-group-item-success.list-group-item-action:hover, .list-group-item-success.list-group-item-action:focus {
  color: #11643d;
  background-color: #bdd5ca;
}
.list-group-item-success.list-group-item-action.active {
  color: #fff;
  background-color: #11643d;
  border-color: #11643d;
}

.list-group-item-info {
  color: #85441d;
  background-color: #f8e3d6;
}
.list-group-item-info.list-group-item-action:hover, .list-group-item-info.list-group-item-action:focus {
  color: #85441d;
  background-color: #dfccc1;
}
.list-group-item-info.list-group-item-action.active {
  color: #fff;
  background-color: #85441d;
  border-color: #85441d;
}

.list-group-item-warning {
  color: #5a520c;
  background-color: #f9f5d2;
}
.list-group-item-warning.list-group-item-action:hover, .list-group-item-warning.list-group-item-action:focus {
  color: #5a520c;
  background-color: #e0ddbd;
}
.list-group-item-warning.list-group-item-action.active {
  color: #fff;
  background-color: #5a520c;
  border-color: #5a520c;
}

.list-group-item-danger {
  color: #8f1708;
  background-color: #fcd4cf;
}
.list-group-item-danger.list-group-item-action:hover, .list-group-item-danger.list-group-item-action:focus {
  color: #8f1708;
  background-color: #e3bfba;
}
.list-group-item-danger.list-group-item-action.active {
  color: #fff;
  background-color: #8f1708;
  border-color: #8f1708;
}

.list-group-item-light {
  color: #615e54;
  background-color: #fdfbf6;
}
.list-group-item-light.list-group-item-action:hover, .list-group-item-light.list-group-item-action:focus {
  color: #615e54;
  background-color: #e4e2dd;
}
.list-group-item-light.list-group-item-action.active {
  color: #fff;
  background-color: #615e54;
  border-color: #615e54;
}

.list-group-item-dark {
  color: #261b17;
  background-color: #d9d5d4;
}
.list-group-item-dark.list-group-item-action:hover, .list-group-item-dark.list-group-item-action:focus {
  color: #261b17;
  background-color: #c3c0bf;
}
.list-group-item-dark.list-group-item-action.active {
  color: #fff;
  background-color: #261b17;
  border-color: #261b17;
}

.btn-close {
  -webkit-box-sizing: content-box;
          box-sizing: content-box;
  width: 1em;
  height: 1em;
  padding: 0.25em 0.25em;
  color: #000;
  background: transparent url("data:image/svg+xml,%3csvg xmlns='http://www.w3.org/2000/svg' viewBox='0 0 16 16' fill='%23000'%3e%3cpath d='M.293.293a1 1 0 0 1 1.414 0L8 6.586 14.293.293a1 1 0 1 1 1.414 1.414L9.414 8l6.293 6.293a1 1 0 0 1-1.414 1.414L8 9.414l-6.293 6.293a1 1 0 0 1-1.414-1.414L6.586 8 .293 1.707a1 1 0 0 1 0-1.414z'/%3e%3c/svg%3e") center/1em auto no-repeat;
  border: 0;
  border-radius: 0.375rem;
  opacity: 0.5;
}
.btn-close:hover {
  color: #000;
  text-decoration: none;
  opacity: 0.75;
}
.btn-close:focus {
  outline: 0;
  -webkit-box-shadow: 0 0 0 0.25rem rgba(205, 102, 70, 0.25);
          box-shadow: 0 0 0 0.25rem rgba(205, 102, 70, 0.25);
  opacity: 1;
}
.btn-close:disabled, .btn-close.disabled {
  pointer-events: none;
  -webkit-user-select: none;
     -moz-user-select: none;
      -ms-user-select: none;
          user-select: none;
  opacity: 0.25;
}

.btn-close-white {
  -webkit-filter: invert(1) grayscale(100%) brightness(200%);
          filter: invert(1) grayscale(100%) brightness(200%);
}

.toast {
  --bs-toast-zindex: 1090;
  --bs-toast-padding-x: 12px;
  --bs-toast-padding-x: 0.75rem;
  --bs-toast-padding-y: 8px;
  --bs-toast-padding-y: 0.5rem;
  --bs-toast-spacing: 24px;
  --bs-toast-spacing: 1.5rem;
  --bs-toast-max-width: 350px;
  --bs-toast-font-size: 14px;
  --bs-toast-font-size: 0.875rem;
  --bs-toast-color: ;
  --bs-toast-bg: rgba(255, 255, 255, 0.85);
  --bs-toast-border-width: 1px;
  --bs-toast-border-color: var(--bs-border-color-translucent);
  --bs-toast-border-radius: 6px;
  --bs-toast-border-radius: 0.375rem;
  --bs-toast-box-shadow: 0 8px 16px rgba(0, 0, 0, 0.15);
  --bs-toast-box-shadow: 0 0.5rem 1rem rgba(0, 0, 0, 0.15);
  --bs-toast-header-color: #6c757d;
  --bs-toast-header-bg: rgba(255, 255, 255, 0.85);
  --bs-toast-header-border-color: rgba(0, 0, 0, 0.05);
  width: var(--bs-toast-max-width);
  max-width: 100%;
  font-size: var(--bs-toast-font-size);
  color: var(--bs-toast-color);
  pointer-events: auto;
  background-color: var(--bs-toast-bg);
  background-clip: padding-box;
  border: var(--bs-toast-border-width) solid var(--bs-toast-border-color);
  -webkit-box-shadow: var(--bs-toast-box-shadow);
          box-shadow: var(--bs-toast-box-shadow);
  border-radius: var(--bs-toast-border-radius);
}
.toast.showing {
  opacity: 0;
}
.toast:not(.show) {
  display: none;
}

.toast-container {
  --bs-toast-zindex: 1090;
  position: absolute;
  z-index: var(--bs-toast-zindex);
  width: -webkit-max-content;
  width: -moz-max-content;
  width: max-content;
  max-width: 100%;
  pointer-events: none;
}
.toast-container > :not(:last-child) {
  margin-bottom: var(--bs-toast-spacing);
}

.toast-header {
  display: -webkit-box;
  display: -ms-flexbox;
  display: flex;
  -webkit-box-align: center;
      -ms-flex-align: center;
          align-items: center;
  padding: var(--bs-toast-padding-y) var(--bs-toast-padding-x);
  color: var(--bs-toast-header-color);
  background-color: var(--bs-toast-header-bg);
  background-clip: padding-box;
  border-bottom: var(--bs-toast-border-width) solid var(--bs-toast-header-border-color);
  border-top-left-radius: calc(var(--bs-toast-border-radius) - var(--bs-toast-border-width));
  border-top-right-radius: calc(var(--bs-toast-border-radius) - var(--bs-toast-border-width));
}
.toast-header .btn-close {
  margin-right: calc(-0.5 * var(--bs-toast-padding-x));
  margin-left: var(--bs-toast-padding-x);
}

.toast-body {
  padding: var(--bs-toast-padding-x);
  word-wrap: break-word;
}

.modal {
  --bs-modal-zindex: 1055;
  --bs-modal-width: 500px;
  --bs-modal-padding: 16px;
  --bs-modal-padding: 1rem;
  --bs-modal-margin: 8px;
  --bs-modal-margin: 0.5rem;
  --bs-modal-color: ;
  --bs-modal-bg: #fff;
  --bs-modal-border-color: var(--bs-border-color-translucent);
  --bs-modal-border-width: 1px;
  --bs-modal-border-radius: 8px;
  --bs-modal-border-radius: 0.5rem;
  --bs-modal-box-shadow: 0 2px 4px rgba(0, 0, 0, 0.075);
  --bs-modal-box-shadow: 0 0.125rem 0.25rem rgba(0, 0, 0, 0.075);
  --bs-modal-inner-border-radius: calc(0.5rem - 1px);
  --bs-modal-header-padding-x: 16px;
  --bs-modal-header-padding-x: 1rem;
  --bs-modal-header-padding-y: 16px;
  --bs-modal-header-padding-y: 1rem;
  --bs-modal-header-padding: 16px 16px;
  --bs-modal-header-padding: 1rem 1rem;
  --bs-modal-header-border-color: var(--bs-border-color);
  --bs-modal-header-border-width: 1px;
  --bs-modal-title-line-height: 1.5;
  --bs-modal-footer-gap: 8px;
  --bs-modal-footer-gap: 0.5rem;
  --bs-modal-footer-bg: ;
  --bs-modal-footer-border-color: var(--bs-border-color);
  --bs-modal-footer-border-width: 1px;
  position: fixed;
  top: 0;
  left: 0;
  z-index: var(--bs-modal-zindex);
  display: none;
  width: 100%;
  height: 100%;
  overflow-x: hidden;
  overflow-y: auto;
  outline: 0;
}

.modal-dialog {
  position: relative;
  width: auto;
  margin: var(--bs-modal-margin);
  pointer-events: none;
}
.modal.fade .modal-dialog {
  -webkit-transition: -webkit-transform 0.3s ease-out;
  transition: -webkit-transform 0.3s ease-out;
  transition: transform 0.3s ease-out;
  transition: transform 0.3s ease-out, -webkit-transform 0.3s ease-out;
  -webkit-transform: translate(0, -50px);
          transform: translate(0, -50px);
}
@media (prefers-reduced-motion: reduce) {
  .modal.fade .modal-dialog {
    -webkit-transition: none;
    transition: none;
  }
}
.modal.show .modal-dialog {
  -webkit-transform: none;
          transform: none;
}
.modal.modal-static .modal-dialog {
  -webkit-transform: scale(1.02);
          transform: scale(1.02);
}

.modal-dialog-scrollable {
  height: calc(100% - var(--bs-modal-margin) * 2);
}
.modal-dialog-scrollable .modal-content {
  max-height: 100%;
  overflow: hidden;
}
.modal-dialog-scrollable .modal-body {
  overflow-y: auto;
}

.modal-dialog-centered {
  display: -webkit-box;
  display: -ms-flexbox;
  display: flex;
  -webkit-box-align: center;
      -ms-flex-align: center;
          align-items: center;
  min-height: calc(100% - var(--bs-modal-margin) * 2);
}

.modal-content {
  position: relative;
  display: -webkit-box;
  display: -ms-flexbox;
  display: flex;
  -webkit-box-orient: vertical;
  -webkit-box-direction: normal;
      -ms-flex-direction: column;
          flex-direction: column;
  width: 100%;
  color: var(--bs-modal-color);
  pointer-events: auto;
  background-color: var(--bs-modal-bg);
  background-clip: padding-box;
  border: var(--bs-modal-border-width) solid var(--bs-modal-border-color);
  border-radius: var(--bs-modal-border-radius);
  outline: 0;
}

.modal-backdrop {
  --bs-backdrop-zindex: 1050;
  --bs-backdrop-bg: #000;
  --bs-backdrop-opacity: 0.5;
  position: fixed;
  top: 0;
  left: 0;
  z-index: var(--bs-backdrop-zindex);
  width: 100vw;
  height: 100vh;
  background-color: var(--bs-backdrop-bg);
}
.modal-backdrop.fade {
  opacity: 0;
}
.modal-backdrop.show {
  opacity: var(--bs-backdrop-opacity);
}

.modal-header {
  display: -webkit-box;
  display: -ms-flexbox;
  display: flex;
  -ms-flex-negative: 0;
      flex-shrink: 0;
  -webkit-box-align: center;
      -ms-flex-align: center;
          align-items: center;
  -webkit-box-pack: justify;
      -ms-flex-pack: justify;
          justify-content: space-between;
  padding: var(--bs-modal-header-padding);
  border-bottom: var(--bs-modal-header-border-width) solid var(--bs-modal-header-border-color);
  border-top-left-radius: var(--bs-modal-inner-border-radius);
  border-top-right-radius: var(--bs-modal-inner-border-radius);
}
.modal-header .btn-close {
  padding: calc(var(--bs-modal-header-padding-y) * 0.5) calc(var(--bs-modal-header-padding-x) * 0.5);
  margin: calc(-0.5 * var(--bs-modal-header-padding-y)) calc(-0.5 * var(--bs-modal-header-padding-x)) calc(-0.5 * var(--bs-modal-header-padding-y)) auto;
}

.modal-title {
  margin-bottom: 0;
  line-height: var(--bs-modal-title-line-height);
}

.modal-body {
  position: relative;
  -webkit-box-flex: 1;
      -ms-flex: 1 1 auto;
          flex: 1 1 auto;
  padding: var(--bs-modal-padding);
}

.modal-footer {
  display: -webkit-box;
  display: -ms-flexbox;
  display: flex;
  -ms-flex-negative: 0;
      flex-shrink: 0;
  -ms-flex-wrap: wrap;
      flex-wrap: wrap;
  -webkit-box-align: center;
      -ms-flex-align: center;
          align-items: center;
  -webkit-box-pack: end;
      -ms-flex-pack: end;
          justify-content: flex-end;
  padding: calc(var(--bs-modal-padding) - var(--bs-modal-footer-gap) * 0.5);
  background-color: var(--bs-modal-footer-bg);
  border-top: var(--bs-modal-footer-border-width) solid var(--bs-modal-footer-border-color);
  border-bottom-right-radius: var(--bs-modal-inner-border-radius);
  border-bottom-left-radius: var(--bs-modal-inner-border-radius);
}
.modal-footer > * {
  margin: calc(var(--bs-modal-footer-gap) * 0.5);
}

@media (min-width: 576px) {
  .modal {
    --bs-modal-margin: 1.75rem;
    --bs-modal-box-shadow: 0 0.5rem 1rem rgba(0, 0, 0, 0.15);
  }
  .modal-dialog {
    max-width: var(--bs-modal-width);
    margin-right: auto;
    margin-left: auto;
  }
  .modal-sm {
    --bs-modal-width: 300px;
  }
}
@media (min-width: 992px) {
  .modal-lg,
  .modal-xl {
    --bs-modal-width: 800px;
  }
}
@media (min-width: 1200px) {
  .modal-xl {
    --bs-modal-width: 1140px;
  }
}
.modal-fullscreen {
  width: 100vw;
  max-width: none;
  height: 100%;
  margin: 0;
}
.modal-fullscreen .modal-content {
  height: 100%;
  border: 0;
  border-radius: 0;
}
.modal-fullscreen .modal-header,
.modal-fullscreen .modal-footer {
  border-radius: 0;
}
.modal-fullscreen .modal-body {
  overflow-y: auto;
}

@media (max-width: 575.98px) {
  .modal-fullscreen-sm-down {
    width: 100vw;
    max-width: none;
    height: 100%;
    margin: 0;
  }
  .modal-fullscreen-sm-down .modal-content {
    height: 100%;
    border: 0;
    border-radius: 0;
  }
  .modal-fullscreen-sm-down .modal-header,
  .modal-fullscreen-sm-down .modal-footer {
    border-radius: 0;
  }
  .modal-fullscreen-sm-down .modal-body {
    overflow-y: auto;
  }
}
@media (max-width: 767.98px) {
  .modal-fullscreen-md-down {
    width: 100vw;
    max-width: none;
    height: 100%;
    margin: 0;
  }
  .modal-fullscreen-md-down .modal-content {
    height: 100%;
    border: 0;
    border-radius: 0;
  }
  .modal-fullscreen-md-down .modal-header,
  .modal-fullscreen-md-down .modal-footer {
    border-radius: 0;
  }
  .modal-fullscreen-md-down .modal-body {
    overflow-y: auto;
  }
}
@media (max-width: 991.98px) {
  .modal-fullscreen-lg-down {
    width: 100vw;
    max-width: none;
    height: 100%;
    margin: 0;
  }
  .modal-fullscreen-lg-down .modal-content {
    height: 100%;
    border: 0;
    border-radius: 0;
  }
  .modal-fullscreen-lg-down .modal-header,
  .modal-fullscreen-lg-down .modal-footer {
    border-radius: 0;
  }
  .modal-fullscreen-lg-down .modal-body {
    overflow-y: auto;
  }
}
@media (max-width: 1199.98px) {
  .modal-fullscreen-xl-down {
    width: 100vw;
    max-width: none;
    height: 100%;
    margin: 0;
  }
  .modal-fullscreen-xl-down .modal-content {
    height: 100%;
    border: 0;
    border-radius: 0;
  }
  .modal-fullscreen-xl-down .modal-header,
  .modal-fullscreen-xl-down .modal-footer {
    border-radius: 0;
  }
  .modal-fullscreen-xl-down .modal-body {
    overflow-y: auto;
  }
}
@media (max-width: 1399.98px) {
  .modal-fullscreen-xxl-down {
    width: 100vw;
    max-width: none;
    height: 100%;
    margin: 0;
  }
  .modal-fullscreen-xxl-down .modal-content {
    height: 100%;
    border: 0;
    border-radius: 0;
  }
  .modal-fullscreen-xxl-down .modal-header,
  .modal-fullscreen-xxl-down .modal-footer {
    border-radius: 0;
  }
  .modal-fullscreen-xxl-down .modal-body {
    overflow-y: auto;
  }
}
.tooltip {
  --bs-tooltip-zindex: 1080;
  --bs-tooltip-max-width: 200px;
  --bs-tooltip-padding-x: 8px;
  --bs-tooltip-padding-x: 0.5rem;
  --bs-tooltip-padding-y: 4px;
  --bs-tooltip-padding-y: 0.25rem;
  --bs-tooltip-margin: ;
  --bs-tooltip-font-size: 14px;
  --bs-tooltip-font-size: 0.875rem;
  --bs-tooltip-color: #fff;
  --bs-tooltip-bg: #000;
  --bs-tooltip-border-radius: 6px;
  --bs-tooltip-border-radius: 0.375rem;
  --bs-tooltip-opacity: 0.9;
  --bs-tooltip-arrow-width: 12.8px;
  --bs-tooltip-arrow-width: 0.8rem;
  --bs-tooltip-arrow-height: 6.4px;
  --bs-tooltip-arrow-height: 0.4rem;
  z-index: var(--bs-tooltip-zindex);
  display: block;
  padding: var(--bs-tooltip-arrow-height);
  margin: var(--bs-tooltip-margin);
  font-family: var(--bs-font-sans-serif);
  font-style: normal;
  font-weight: 400;
  line-height: 1.5;
  text-align: left;
  text-align: start;
  text-decoration: none;
  text-shadow: none;
  text-transform: none;
  letter-spacing: normal;
  word-break: normal;
  white-space: normal;
  word-spacing: normal;
  line-break: auto;
  font-size: var(--bs-tooltip-font-size);
  word-wrap: break-word;
  opacity: 0;
}
.tooltip.show {
  opacity: var(--bs-tooltip-opacity);
}
.tooltip .tooltip-arrow {
  display: block;
  width: var(--bs-tooltip-arrow-width);
  height: var(--bs-tooltip-arrow-height);
}
.tooltip .tooltip-arrow::before {
  position: absolute;
  content: "";
  border-color: transparent;
  border-style: solid;
}

.bs-tooltip-top .tooltip-arrow, .bs-tooltip-auto[data-popper-placement^=top] .tooltip-arrow {
  bottom: 0;
}
.bs-tooltip-top .tooltip-arrow::before, .bs-tooltip-auto[data-popper-placement^=top] .tooltip-arrow::before {
  top: -1px;
  border-width: var(--bs-tooltip-arrow-height) calc(var(--bs-tooltip-arrow-width) * 0.5) 0;
  border-top-color: var(--bs-tooltip-bg);
}

/* rtl:begin:ignore */
.bs-tooltip-end .tooltip-arrow, .bs-tooltip-auto[data-popper-placement^=right] .tooltip-arrow {
  left: 0;
  width: var(--bs-tooltip-arrow-height);
  height: var(--bs-tooltip-arrow-width);
}
.bs-tooltip-end .tooltip-arrow::before, .bs-tooltip-auto[data-popper-placement^=right] .tooltip-arrow::before {
  right: -1px;
  border-width: calc(var(--bs-tooltip-arrow-width) * 0.5) var(--bs-tooltip-arrow-height) calc(var(--bs-tooltip-arrow-width) * 0.5) 0;
  border-right-color: var(--bs-tooltip-bg);
}

/* rtl:end:ignore */
.bs-tooltip-bottom .tooltip-arrow, .bs-tooltip-auto[data-popper-placement^=bottom] .tooltip-arrow {
  top: 0;
}
.bs-tooltip-bottom .tooltip-arrow::before, .bs-tooltip-auto[data-popper-placement^=bottom] .tooltip-arrow::before {
  bottom: -1px;
  border-width: 0 calc(var(--bs-tooltip-arrow-width) * 0.5) var(--bs-tooltip-arrow-height);
  border-bottom-color: var(--bs-tooltip-bg);
}

/* rtl:begin:ignore */
.bs-tooltip-start .tooltip-arrow, .bs-tooltip-auto[data-popper-placement^=left] .tooltip-arrow {
  right: 0;
  width: var(--bs-tooltip-arrow-height);
  height: var(--bs-tooltip-arrow-width);
}
.bs-tooltip-start .tooltip-arrow::before, .bs-tooltip-auto[data-popper-placement^=left] .tooltip-arrow::before {
  left: -1px;
  border-width: calc(var(--bs-tooltip-arrow-width) * 0.5) 0 calc(var(--bs-tooltip-arrow-width) * 0.5) var(--bs-tooltip-arrow-height);
  border-left-color: var(--bs-tooltip-bg);
}

/* rtl:end:ignore */
.tooltip-inner {
  max-width: var(--bs-tooltip-max-width);
  padding: var(--bs-tooltip-padding-y) var(--bs-tooltip-padding-x);
  color: var(--bs-tooltip-color);
  text-align: center;
  background-color: var(--bs-tooltip-bg);
  border-radius: var(--bs-tooltip-border-radius);
}

.popover {
  --bs-popover-zindex: 1070;
  --bs-popover-max-width: 276px;
  --bs-popover-font-size: 14px;
  --bs-popover-font-size: 0.875rem;
  --bs-popover-bg: #fff;
  --bs-popover-border-width: 1px;
  --bs-popover-border-color: var(--bs-border-color-translucent);
  --bs-popover-border-radius: 8px;
  --bs-popover-border-radius: 0.5rem;
  --bs-popover-inner-border-radius: calc(0.5rem - 1px);
  --bs-popover-box-shadow: 0 8px 16px rgba(0, 0, 0, 0.15);
  --bs-popover-box-shadow: 0 0.5rem 1rem rgba(0, 0, 0, 0.15);
  --bs-popover-header-padding-x: 16px;
  --bs-popover-header-padding-x: 1rem;
  --bs-popover-header-padding-y: 8px;
  --bs-popover-header-padding-y: 0.5rem;
  --bs-popover-header-font-size: 16px;
  --bs-popover-header-font-size: 1rem;
  --bs-popover-header-color: ;
  --bs-popover-header-bg: #f0f0f0;
  --bs-popover-body-padding-x: 16px;
  --bs-popover-body-padding-x: 1rem;
  --bs-popover-body-padding-y: 16px;
  --bs-popover-body-padding-y: 1rem;
  --bs-popover-body-color: #212529;
  --bs-popover-arrow-width: 16px;
  --bs-popover-arrow-width: 1rem;
  --bs-popover-arrow-height: 8px;
  --bs-popover-arrow-height: 0.5rem;
  --bs-popover-arrow-border: var(--bs-popover-border-color);
  z-index: var(--bs-popover-zindex);
  display: block;
  max-width: var(--bs-popover-max-width);
  font-family: var(--bs-font-sans-serif);
  font-style: normal;
  font-weight: 400;
  line-height: 1.5;
  text-align: left;
  text-align: start;
  text-decoration: none;
  text-shadow: none;
  text-transform: none;
  letter-spacing: normal;
  word-break: normal;
  white-space: normal;
  word-spacing: normal;
  line-break: auto;
  font-size: var(--bs-popover-font-size);
  word-wrap: break-word;
  background-color: var(--bs-popover-bg);
  background-clip: padding-box;
  border: var(--bs-popover-border-width) solid var(--bs-popover-border-color);
  border-radius: var(--bs-popover-border-radius);
}
.popover .popover-arrow {
  display: block;
  width: var(--bs-popover-arrow-width);
  height: var(--bs-popover-arrow-height);
}
.popover .popover-arrow::before, .popover .popover-arrow::after {
  position: absolute;
  display: block;
  content: "";
  border-color: transparent;
  border-style: solid;
  border-width: 0;
}

.bs-popover-top > .popover-arrow, .bs-popover-auto[data-popper-placement^=top] > .popover-arrow {
  bottom: calc(-1 * (var(--bs-popover-arrow-height)) - var(--bs-popover-border-width));
}
.bs-popover-top > .popover-arrow::before, .bs-popover-auto[data-popper-placement^=top] > .popover-arrow::before, .bs-popover-top > .popover-arrow::after, .bs-popover-auto[data-popper-placement^=top] > .popover-arrow::after {
  border-width: var(--bs-popover-arrow-height) calc(var(--bs-popover-arrow-width) * 0.5) 0;
}
.bs-popover-top > .popover-arrow::before, .bs-popover-auto[data-popper-placement^=top] > .popover-arrow::before {
  bottom: 0;
  border-top-color: var(--bs-popover-arrow-border);
}
.bs-popover-top > .popover-arrow::after, .bs-popover-auto[data-popper-placement^=top] > .popover-arrow::after {
  bottom: var(--bs-popover-border-width);
  border-top-color: var(--bs-popover-bg);
}

/* rtl:begin:ignore */
.bs-popover-end > .popover-arrow, .bs-popover-auto[data-popper-placement^=right] > .popover-arrow {
  left: calc(-1 * (var(--bs-popover-arrow-height)) - var(--bs-popover-border-width));
  width: var(--bs-popover-arrow-height);
  height: var(--bs-popover-arrow-width);
}
.bs-popover-end > .popover-arrow::before, .bs-popover-auto[data-popper-placement^=right] > .popover-arrow::before, .bs-popover-end > .popover-arrow::after, .bs-popover-auto[data-popper-placement^=right] > .popover-arrow::after {
  border-width: calc(var(--bs-popover-arrow-width) * 0.5) var(--bs-popover-arrow-height) calc(var(--bs-popover-arrow-width) * 0.5) 0;
}
.bs-popover-end > .popover-arrow::before, .bs-popover-auto[data-popper-placement^=right] > .popover-arrow::before {
  left: 0;
  border-right-color: var(--bs-popover-arrow-border);
}
.bs-popover-end > .popover-arrow::after, .bs-popover-auto[data-popper-placement^=right] > .popover-arrow::after {
  left: var(--bs-popover-border-width);
  border-right-color: var(--bs-popover-bg);
}

/* rtl:end:ignore */
.bs-popover-bottom > .popover-arrow, .bs-popover-auto[data-popper-placement^=bottom] > .popover-arrow {
  top: calc(-1 * (var(--bs-popover-arrow-height)) - var(--bs-popover-border-width));
}
.bs-popover-bottom > .popover-arrow::before, .bs-popover-auto[data-popper-placement^=bottom] > .popover-arrow::before, .bs-popover-bottom > .popover-arrow::after, .bs-popover-auto[data-popper-placement^=bottom] > .popover-arrow::after {
  border-width: 0 calc(var(--bs-popover-arrow-width) * 0.5) var(--bs-popover-arrow-height);
}
.bs-popover-bottom > .popover-arrow::before, .bs-popover-auto[data-popper-placement^=bottom] > .popover-arrow::before {
  top: 0;
  border-bottom-color: var(--bs-popover-arrow-border);
}
.bs-popover-bottom > .popover-arrow::after, .bs-popover-auto[data-popper-placement^=bottom] > .popover-arrow::after {
  top: var(--bs-popover-border-width);
  border-bottom-color: var(--bs-popover-bg);
}
.bs-popover-bottom .popover-header::before, .bs-popover-auto[data-popper-placement^=bottom] .popover-header::before {
  position: absolute;
  top: 0;
  left: 50%;
  display: block;
  width: var(--bs-popover-arrow-width);
  margin-left: calc(-0.5 * var(--bs-popover-arrow-width));
  content: "";
  border-bottom: var(--bs-popover-border-width) solid var(--bs-popover-header-bg);
}

/* rtl:begin:ignore */
.bs-popover-start > .popover-arrow, .bs-popover-auto[data-popper-placement^=left] > .popover-arrow {
  right: calc(-1 * (var(--bs-popover-arrow-height)) - var(--bs-popover-border-width));
  width: var(--bs-popover-arrow-height);
  height: var(--bs-popover-arrow-width);
}
.bs-popover-start > .popover-arrow::before, .bs-popover-auto[data-popper-placement^=left] > .popover-arrow::before, .bs-popover-start > .popover-arrow::after, .bs-popover-auto[data-popper-placement^=left] > .popover-arrow::after {
  border-width: calc(var(--bs-popover-arrow-width) * 0.5) 0 calc(var(--bs-popover-arrow-width) * 0.5) var(--bs-popover-arrow-height);
}
.bs-popover-start > .popover-arrow::before, .bs-popover-auto[data-popper-placement^=left] > .popover-arrow::before {
  right: 0;
  border-left-color: var(--bs-popover-arrow-border);
}
.bs-popover-start > .popover-arrow::after, .bs-popover-auto[data-popper-placement^=left] > .popover-arrow::after {
  right: var(--bs-popover-border-width);
  border-left-color: var(--bs-popover-bg);
}

/* rtl:end:ignore */
.popover-header {
  padding: var(--bs-popover-header-padding-y) var(--bs-popover-header-padding-x);
  margin-bottom: 0;
  font-size: var(--bs-popover-header-font-size);
  color: var(--bs-popover-header-color);
  background-color: var(--bs-popover-header-bg);
  border-bottom: var(--bs-popover-border-width) solid var(--bs-popover-border-color);
  border-top-left-radius: var(--bs-popover-inner-border-radius);
  border-top-right-radius: var(--bs-popover-inner-border-radius);
}
.popover-header:empty {
  display: none;
}

.popover-body {
  padding: var(--bs-popover-body-padding-y) var(--bs-popover-body-padding-x);
  color: var(--bs-popover-body-color);
}

.carousel {
  position: relative;
}

.carousel.pointer-event {
  -ms-touch-action: pan-y;
      touch-action: pan-y;
}

.carousel-inner {
  position: relative;
  width: 100%;
  overflow: hidden;
}
.carousel-inner::after {
  display: block;
  clear: both;
  content: "";
}

.carousel-item {
  position: relative;
  display: none;
  float: left;
  width: 100%;
  margin-right: -100%;
  -webkit-backface-visibility: hidden;
          backface-visibility: hidden;
  -webkit-transition: -webkit-transform 0.6s ease-in-out;
  transition: -webkit-transform 0.6s ease-in-out;
  transition: transform 0.6s ease-in-out;
  transition: transform 0.6s ease-in-out, -webkit-transform 0.6s ease-in-out;
}
@media (prefers-reduced-motion: reduce) {
  .carousel-item {
    -webkit-transition: none;
    transition: none;
  }
}

.carousel-item.active,
.carousel-item-next,
.carousel-item-prev {
  display: block;
}

.carousel-item-next:not(.carousel-item-start),
.active.carousel-item-end {
  -webkit-transform: translateX(100%);
          transform: translateX(100%);
}

.carousel-item-prev:not(.carousel-item-end),
.active.carousel-item-start {
  -webkit-transform: translateX(-100%);
          transform: translateX(-100%);
}

.carousel-fade .carousel-item {
  opacity: 0;
  -webkit-transition-property: opacity;
  transition-property: opacity;
  -webkit-transform: none;
          transform: none;
}
.carousel-fade .carousel-item.active,
.carousel-fade .carousel-item-next.carousel-item-start,
.carousel-fade .carousel-item-prev.carousel-item-end {
  z-index: 1;
  opacity: 1;
}
.carousel-fade .active.carousel-item-start,
.carousel-fade .active.carousel-item-end {
  z-index: 0;
  opacity: 0;
  -webkit-transition: opacity 0s 0.6s;
  transition: opacity 0s 0.6s;
}
@media (prefers-reduced-motion: reduce) {
  .carousel-fade .active.carousel-item-start,
  .carousel-fade .active.carousel-item-end {
    -webkit-transition: none;
    transition: none;
  }
}

.carousel-control-prev,
.carousel-control-next {
  position: absolute;
  top: 0;
  bottom: 0;
  z-index: 1;
  display: -webkit-box;
  display: -ms-flexbox;
  display: flex;
  -webkit-box-align: center;
      -ms-flex-align: center;
          align-items: center;
  -webkit-box-pack: center;
      -ms-flex-pack: center;
          justify-content: center;
  width: 15%;
  padding: 0;
  color: #fff;
  text-align: center;
  background: none;
  border: 0;
  opacity: 0.5;
  -webkit-transition: opacity 0.15s ease;
  transition: opacity 0.15s ease;
}
@media (prefers-reduced-motion: reduce) {
  .carousel-control-prev,
  .carousel-control-next {
    -webkit-transition: none;
    transition: none;
  }
}
.carousel-control-prev:hover, .carousel-control-prev:focus,
.carousel-control-next:hover,
.carousel-control-next:focus {
  color: #fff;
  text-decoration: none;
  outline: 0;
  opacity: 0.9;
}

.carousel-control-prev {
  left: 0;
}

.carousel-control-next {
  right: 0;
}

.carousel-control-prev-icon,
.carousel-control-next-icon {
  display: inline-block;
  width: 32px;
  width: 2rem;
  height: 32px;
  height: 2rem;
  background-repeat: no-repeat;
  background-position: 50%;
  background-size: 100% 100%;
}

/* rtl:options: {
  "autoRename": true,
  "stringMap":[ {
    "name"    : "prev-next",
    "search"  : "prev",
    "replace" : "next"
  } ]
} */
.carousel-control-prev-icon {
  background-image: url("data:image/svg+xml,%3csvg xmlns='http://www.w3.org/2000/svg' viewBox='0 0 16 16' fill='%23fff'%3e%3cpath d='M11.354 1.646a.5.5 0 0 1 0 .708L5.707 8l5.647 5.646a.5.5 0 0 1-.708.708l-6-6a.5.5 0 0 1 0-.708l6-6a.5.5 0 0 1 .708 0z'/%3e%3c/svg%3e");
}

.carousel-control-next-icon {
  background-image: url("data:image/svg+xml,%3csvg xmlns='http://www.w3.org/2000/svg' viewBox='0 0 16 16' fill='%23fff'%3e%3cpath d='M4.646 1.646a.5.5 0 0 1 .708 0l6 6a.5.5 0 0 1 0 .708l-6 6a.5.5 0 0 1-.708-.708L10.293 8 4.646 2.354a.5.5 0 0 1 0-.708z'/%3e%3c/svg%3e");
}

.carousel-indicators {
  position: absolute;
  right: 0;
  bottom: 0;
  left: 0;
  z-index: 2;
  display: -webkit-box;
  display: -ms-flexbox;
  display: flex;
  -webkit-box-pack: center;
      -ms-flex-pack: center;
          justify-content: center;
  padding: 0;
  margin-right: 15%;
  margin-bottom: 16px;
  margin-bottom: 1rem;
  margin-left: 15%;
  list-style: none;
}
.carousel-indicators [data-bs-target] {
  -webkit-box-sizing: content-box;
          box-sizing: content-box;
  -webkit-box-flex: 0;
      -ms-flex: 0 1 auto;
          flex: 0 1 auto;
  width: 30px;
  height: 3px;
  padding: 0;
  margin-right: 3px;
  margin-left: 3px;
  text-indent: -999px;
  cursor: pointer;
  background-color: #fff;
  background-clip: padding-box;
  border: 0;
  border-top: 10px solid transparent;
  border-bottom: 10px solid transparent;
  opacity: 0.5;
  -webkit-transition: opacity 0.6s ease;
  transition: opacity 0.6s ease;
}
@media (prefers-reduced-motion: reduce) {
  .carousel-indicators [data-bs-target] {
    -webkit-transition: none;
    transition: none;
  }
}
.carousel-indicators .active {
  opacity: 1;
}

.carousel-caption {
  position: absolute;
  right: 15%;
  bottom: 20px;
  bottom: 1.25rem;
  left: 15%;
  padding-top: 20px;
  padding-top: 1.25rem;
  padding-bottom: 20px;
  padding-bottom: 1.25rem;
  color: #fff;
  text-align: center;
}

.carousel-dark .carousel-control-prev-icon,
.carousel-dark .carousel-control-next-icon {
  -webkit-filter: invert(1) grayscale(100);
          filter: invert(1) grayscale(100);
}
.carousel-dark .carousel-indicators [data-bs-target] {
  background-color: #000;
}
.carousel-dark .carousel-caption {
  color: #000;
}

.spinner-grow,
.spinner-border {
  display: inline-block;
  width: var(--bs-spinner-width);
  height: var(--bs-spinner-height);
  vertical-align: var(--bs-spinner-vertical-align);
  border-radius: 50%;
  -webkit-animation: var(--bs-spinner-animation-speed) linear infinite var(--bs-spinner-animation-name);
          animation: var(--bs-spinner-animation-speed) linear infinite var(--bs-spinner-animation-name);
}

@-webkit-keyframes spinner-border {
  to {
    -webkit-transform: rotate(360deg) /* rtl:ignore */;
            transform: rotate(360deg) /* rtl:ignore */;
  }
}

@keyframes spinner-border {
  to {
    -webkit-transform: rotate(360deg) /* rtl:ignore */;
            transform: rotate(360deg) /* rtl:ignore */;
  }
}
.spinner-border {
  --bs-spinner-width: 32px;
  --bs-spinner-width: 2rem;
  --bs-spinner-height: 32px;
  --bs-spinner-height: 2rem;
  --bs-spinner-vertical-align: -0.125em;
  --bs-spinner-border-width: 0.25em;
  --bs-spinner-animation-speed: 0.75s;
  --bs-spinner-animation-name: spinner-border;
  border: var(--bs-spinner-border-width) solid currentcolor;
  border-right-color: transparent;
}

.spinner-border-sm {
  --bs-spinner-width: 16px;
  --bs-spinner-width: 1rem;
  --bs-spinner-height: 16px;
  --bs-spinner-height: 1rem;
  --bs-spinner-border-width: 0.2em;
}

@-webkit-keyframes spinner-grow {
  0% {
    -webkit-transform: scale(0);
            transform: scale(0);
  }
  50% {
    opacity: 1;
    -webkit-transform: none;
            transform: none;
  }
}

@keyframes spinner-grow {
  0% {
    -webkit-transform: scale(0);
            transform: scale(0);
  }
  50% {
    opacity: 1;
    -webkit-transform: none;
            transform: none;
  }
}
.spinner-grow {
  --bs-spinner-width: 32px;
  --bs-spinner-width: 2rem;
  --bs-spinner-height: 32px;
  --bs-spinner-height: 2rem;
  --bs-spinner-vertical-align: -0.125em;
  --bs-spinner-animation-speed: 0.75s;
  --bs-spinner-animation-name: spinner-grow;
  background-color: currentcolor;
  opacity: 0;
}

.spinner-grow-sm {
  --bs-spinner-width: 16px;
  --bs-spinner-width: 1rem;
  --bs-spinner-height: 16px;
  --bs-spinner-height: 1rem;
}

@media (prefers-reduced-motion: reduce) {
  .spinner-border,
  .spinner-grow {
    --bs-spinner-animation-speed: 1.5s;
  }
}
.offcanvas, .offcanvas-xxl, .offcanvas-xl, .offcanvas-lg, .offcanvas-md, .offcanvas-sm {
  --bs-offcanvas-zindex: 1045;
  --bs-offcanvas-width: 400px;
  --bs-offcanvas-height: 30vh;
  --bs-offcanvas-padding-x: 16px;
  --bs-offcanvas-padding-x: 1rem;
  --bs-offcanvas-padding-y: 16px;
  --bs-offcanvas-padding-y: 1rem;
  --bs-offcanvas-color: ;
  --bs-offcanvas-bg: #fff;
  --bs-offcanvas-border-width: 1px;
  --bs-offcanvas-border-color: var(--bs-border-color-translucent);
  --bs-offcanvas-box-shadow: 0 2px 4px rgba(0, 0, 0, 0.075);
  --bs-offcanvas-box-shadow: 0 0.125rem 0.25rem rgba(0, 0, 0, 0.075);
}

@media (max-width: 575.98px) {
  .offcanvas-sm {
    position: fixed;
    bottom: 0;
    z-index: var(--bs-offcanvas-zindex);
    display: -webkit-box;
    display: -ms-flexbox;
    display: flex;
    -webkit-box-orient: vertical;
    -webkit-box-direction: normal;
        -ms-flex-direction: column;
            flex-direction: column;
    max-width: 100%;
    color: var(--bs-offcanvas-color);
    visibility: hidden;
    background-color: var(--bs-offcanvas-bg);
    background-clip: padding-box;
    outline: 0;
    -webkit-transition: -webkit-transform 0.3s ease-in-out;
    transition: -webkit-transform 0.3s ease-in-out;
    transition: transform 0.3s ease-in-out;
    transition: transform 0.3s ease-in-out, -webkit-transform 0.3s ease-in-out;
  }
}
@media (max-width: 575.98px) and (prefers-reduced-motion: reduce) {
  .offcanvas-sm {
    -webkit-transition: none;
    transition: none;
  }
}
@media (max-width: 575.98px) {
  .offcanvas-sm.offcanvas-start {
    top: 0;
    left: 0;
    width: var(--bs-offcanvas-width);
    border-right: var(--bs-offcanvas-border-width) solid var(--bs-offcanvas-border-color);
    -webkit-transform: translateX(-100%);
            transform: translateX(-100%);
  }
  .offcanvas-sm.offcanvas-end {
    top: 0;
    right: 0;
    width: var(--bs-offcanvas-width);
    border-left: var(--bs-offcanvas-border-width) solid var(--bs-offcanvas-border-color);
    -webkit-transform: translateX(100%);
            transform: translateX(100%);
  }
  .offcanvas-sm.offcanvas-top {
    top: 0;
    right: 0;
    left: 0;
    height: var(--bs-offcanvas-height);
    max-height: 100%;
    border-bottom: var(--bs-offcanvas-border-width) solid var(--bs-offcanvas-border-color);
    -webkit-transform: translateY(-100%);
            transform: translateY(-100%);
  }
  .offcanvas-sm.offcanvas-bottom {
    right: 0;
    left: 0;
    height: var(--bs-offcanvas-height);
    max-height: 100%;
    border-top: var(--bs-offcanvas-border-width) solid var(--bs-offcanvas-border-color);
    -webkit-transform: translateY(100%);
            transform: translateY(100%);
  }
  .offcanvas-sm.showing, .offcanvas-sm.show:not(.hiding) {
    -webkit-transform: none;
            transform: none;
  }
  .offcanvas-sm.showing, .offcanvas-sm.hiding, .offcanvas-sm.show {
    visibility: visible;
  }
}
@media (min-width: 576px) {
  .offcanvas-sm {
    --bs-offcanvas-height: auto;
    --bs-offcanvas-border-width: 0;
    background-color: transparent !important;
  }
  .offcanvas-sm .offcanvas-header {
    display: none;
  }
  .offcanvas-sm .offcanvas-body {
    display: -webkit-box;
    display: -ms-flexbox;
    display: flex;
    -webkit-box-flex: 0;
        -ms-flex-positive: 0;
            flex-grow: 0;
    padding: 0;
    overflow-y: visible;
    background-color: transparent !important;
  }
}

@media (max-width: 767.98px) {
  .offcanvas-md {
    position: fixed;
    bottom: 0;
    z-index: var(--bs-offcanvas-zindex);
    display: -webkit-box;
    display: -ms-flexbox;
    display: flex;
    -webkit-box-orient: vertical;
    -webkit-box-direction: normal;
        -ms-flex-direction: column;
            flex-direction: column;
    max-width: 100%;
    color: var(--bs-offcanvas-color);
    visibility: hidden;
    background-color: var(--bs-offcanvas-bg);
    background-clip: padding-box;
    outline: 0;
    -webkit-transition: -webkit-transform 0.3s ease-in-out;
    transition: -webkit-transform 0.3s ease-in-out;
    transition: transform 0.3s ease-in-out;
    transition: transform 0.3s ease-in-out, -webkit-transform 0.3s ease-in-out;
  }
}
@media (max-width: 767.98px) and (prefers-reduced-motion: reduce) {
  .offcanvas-md {
    -webkit-transition: none;
    transition: none;
  }
}
@media (max-width: 767.98px) {
  .offcanvas-md.offcanvas-start {
    top: 0;
    left: 0;
    width: var(--bs-offcanvas-width);
    border-right: var(--bs-offcanvas-border-width) solid var(--bs-offcanvas-border-color);
    -webkit-transform: translateX(-100%);
            transform: translateX(-100%);
  }
  .offcanvas-md.offcanvas-end {
    top: 0;
    right: 0;
    width: var(--bs-offcanvas-width);
    border-left: var(--bs-offcanvas-border-width) solid var(--bs-offcanvas-border-color);
    -webkit-transform: translateX(100%);
            transform: translateX(100%);
  }
  .offcanvas-md.offcanvas-top {
    top: 0;
    right: 0;
    left: 0;
    height: var(--bs-offcanvas-height);
    max-height: 100%;
    border-bottom: var(--bs-offcanvas-border-width) solid var(--bs-offcanvas-border-color);
    -webkit-transform: translateY(-100%);
            transform: translateY(-100%);
  }
  .offcanvas-md.offcanvas-bottom {
    right: 0;
    left: 0;
    height: var(--bs-offcanvas-height);
    max-height: 100%;
    border-top: var(--bs-offcanvas-border-width) solid var(--bs-offcanvas-border-color);
    -webkit-transform: translateY(100%);
            transform: translateY(100%);
  }
  .offcanvas-md.showing, .offcanvas-md.show:not(.hiding) {
    -webkit-transform: none;
            transform: none;
  }
  .offcanvas-md.showing, .offcanvas-md.hiding, .offcanvas-md.show {
    visibility: visible;
  }
}
@media (min-width: 768px) {
  .offcanvas-md {
    --bs-offcanvas-height: auto;
    --bs-offcanvas-border-width: 0;
    background-color: transparent !important;
  }
  .offcanvas-md .offcanvas-header {
    display: none;
  }
  .offcanvas-md .offcanvas-body {
    display: -webkit-box;
    display: -ms-flexbox;
    display: flex;
    -webkit-box-flex: 0;
        -ms-flex-positive: 0;
            flex-grow: 0;
    padding: 0;
    overflow-y: visible;
    background-color: transparent !important;
  }
}

@media (max-width: 991.98px) {
  .offcanvas-lg {
    position: fixed;
    bottom: 0;
    z-index: var(--bs-offcanvas-zindex);
    display: -webkit-box;
    display: -ms-flexbox;
    display: flex;
    -webkit-box-orient: vertical;
    -webkit-box-direction: normal;
        -ms-flex-direction: column;
            flex-direction: column;
    max-width: 100%;
    color: var(--bs-offcanvas-color);
    visibility: hidden;
    background-color: var(--bs-offcanvas-bg);
    background-clip: padding-box;
    outline: 0;
    -webkit-transition: -webkit-transform 0.3s ease-in-out;
    transition: -webkit-transform 0.3s ease-in-out;
    transition: transform 0.3s ease-in-out;
    transition: transform 0.3s ease-in-out, -webkit-transform 0.3s ease-in-out;
  }
}
@media (max-width: 991.98px) and (prefers-reduced-motion: reduce) {
  .offcanvas-lg {
    -webkit-transition: none;
    transition: none;
  }
}
@media (max-width: 991.98px) {
  .offcanvas-lg.offcanvas-start {
    top: 0;
    left: 0;
    width: var(--bs-offcanvas-width);
    border-right: var(--bs-offcanvas-border-width) solid var(--bs-offcanvas-border-color);
    -webkit-transform: translateX(-100%);
            transform: translateX(-100%);
  }
  .offcanvas-lg.offcanvas-end {
    top: 0;
    right: 0;
    width: var(--bs-offcanvas-width);
    border-left: var(--bs-offcanvas-border-width) solid var(--bs-offcanvas-border-color);
    -webkit-transform: translateX(100%);
            transform: translateX(100%);
  }
  .offcanvas-lg.offcanvas-top {
    top: 0;
    right: 0;
    left: 0;
    height: var(--bs-offcanvas-height);
    max-height: 100%;
    border-bottom: var(--bs-offcanvas-border-width) solid var(--bs-offcanvas-border-color);
    -webkit-transform: translateY(-100%);
            transform: translateY(-100%);
  }
  .offcanvas-lg.offcanvas-bottom {
    right: 0;
    left: 0;
    height: var(--bs-offcanvas-height);
    max-height: 100%;
    border-top: var(--bs-offcanvas-border-width) solid var(--bs-offcanvas-border-color);
    -webkit-transform: translateY(100%);
            transform: translateY(100%);
  }
  .offcanvas-lg.showing, .offcanvas-lg.show:not(.hiding) {
    -webkit-transform: none;
            transform: none;
  }
  .offcanvas-lg.showing, .offcanvas-lg.hiding, .offcanvas-lg.show {
    visibility: visible;
  }
}
@media (min-width: 992px) {
  .offcanvas-lg {
    --bs-offcanvas-height: auto;
    --bs-offcanvas-border-width: 0;
    background-color: transparent !important;
  }
  .offcanvas-lg .offcanvas-header {
    display: none;
  }
  .offcanvas-lg .offcanvas-body {
    display: -webkit-box;
    display: -ms-flexbox;
    display: flex;
    -webkit-box-flex: 0;
        -ms-flex-positive: 0;
            flex-grow: 0;
    padding: 0;
    overflow-y: visible;
    background-color: transparent !important;
  }
}

@media (max-width: 1199.98px) {
  .offcanvas-xl {
    position: fixed;
    bottom: 0;
    z-index: var(--bs-offcanvas-zindex);
    display: -webkit-box;
    display: -ms-flexbox;
    display: flex;
    -webkit-box-orient: vertical;
    -webkit-box-direction: normal;
        -ms-flex-direction: column;
            flex-direction: column;
    max-width: 100%;
    color: var(--bs-offcanvas-color);
    visibility: hidden;
    background-color: var(--bs-offcanvas-bg);
    background-clip: padding-box;
    outline: 0;
    -webkit-transition: -webkit-transform 0.3s ease-in-out;
    transition: -webkit-transform 0.3s ease-in-out;
    transition: transform 0.3s ease-in-out;
    transition: transform 0.3s ease-in-out, -webkit-transform 0.3s ease-in-out;
  }
}
@media (max-width: 1199.98px) and (prefers-reduced-motion: reduce) {
  .offcanvas-xl {
    -webkit-transition: none;
    transition: none;
  }
}
@media (max-width: 1199.98px) {
  .offcanvas-xl.offcanvas-start {
    top: 0;
    left: 0;
    width: var(--bs-offcanvas-width);
    border-right: var(--bs-offcanvas-border-width) solid var(--bs-offcanvas-border-color);
    -webkit-transform: translateX(-100%);
            transform: translateX(-100%);
  }
  .offcanvas-xl.offcanvas-end {
    top: 0;
    right: 0;
    width: var(--bs-offcanvas-width);
    border-left: var(--bs-offcanvas-border-width) solid var(--bs-offcanvas-border-color);
    -webkit-transform: translateX(100%);
            transform: translateX(100%);
  }
  .offcanvas-xl.offcanvas-top {
    top: 0;
    right: 0;
    left: 0;
    height: var(--bs-offcanvas-height);
    max-height: 100%;
    border-bottom: var(--bs-offcanvas-border-width) solid var(--bs-offcanvas-border-color);
    -webkit-transform: translateY(-100%);
            transform: translateY(-100%);
  }
  .offcanvas-xl.offcanvas-bottom {
    right: 0;
    left: 0;
    height: var(--bs-offcanvas-height);
    max-height: 100%;
    border-top: var(--bs-offcanvas-border-width) solid var(--bs-offcanvas-border-color);
    -webkit-transform: translateY(100%);
            transform: translateY(100%);
  }
  .offcanvas-xl.showing, .offcanvas-xl.show:not(.hiding) {
    -webkit-transform: none;
            transform: none;
  }
  .offcanvas-xl.showing, .offcanvas-xl.hiding, .offcanvas-xl.show {
    visibility: visible;
  }
}
@media (min-width: 1200px) {
  .offcanvas-xl {
    --bs-offcanvas-height: auto;
    --bs-offcanvas-border-width: 0;
    background-color: transparent !important;
  }
  .offcanvas-xl .offcanvas-header {
    display: none;
  }
  .offcanvas-xl .offcanvas-body {
    display: -webkit-box;
    display: -ms-flexbox;
    display: flex;
    -webkit-box-flex: 0;
        -ms-flex-positive: 0;
            flex-grow: 0;
    padding: 0;
    overflow-y: visible;
    background-color: transparent !important;
  }
}

@media (max-width: 1399.98px) {
  .offcanvas-xxl {
    position: fixed;
    bottom: 0;
    z-index: var(--bs-offcanvas-zindex);
    display: -webkit-box;
    display: -ms-flexbox;
    display: flex;
    -webkit-box-orient: vertical;
    -webkit-box-direction: normal;
        -ms-flex-direction: column;
            flex-direction: column;
    max-width: 100%;
    color: var(--bs-offcanvas-color);
    visibility: hidden;
    background-color: var(--bs-offcanvas-bg);
    background-clip: padding-box;
    outline: 0;
    -webkit-transition: -webkit-transform 0.3s ease-in-out;
    transition: -webkit-transform 0.3s ease-in-out;
    transition: transform 0.3s ease-in-out;
    transition: transform 0.3s ease-in-out, -webkit-transform 0.3s ease-in-out;
  }
}
@media (max-width: 1399.98px) and (prefers-reduced-motion: reduce) {
  .offcanvas-xxl {
    -webkit-transition: none;
    transition: none;
  }
}
@media (max-width: 1399.98px) {
  .offcanvas-xxl.offcanvas-start {
    top: 0;
    left: 0;
    width: var(--bs-offcanvas-width);
    border-right: var(--bs-offcanvas-border-width) solid var(--bs-offcanvas-border-color);
    -webkit-transform: translateX(-100%);
            transform: translateX(-100%);
  }
  .offcanvas-xxl.offcanvas-end {
    top: 0;
    right: 0;
    width: var(--bs-offcanvas-width);
    border-left: var(--bs-offcanvas-border-width) solid var(--bs-offcanvas-border-color);
    -webkit-transform: translateX(100%);
            transform: translateX(100%);
  }
  .offcanvas-xxl.offcanvas-top {
    top: 0;
    right: 0;
    left: 0;
    height: var(--bs-offcanvas-height);
    max-height: 100%;
    border-bottom: var(--bs-offcanvas-border-width) solid var(--bs-offcanvas-border-color);
    -webkit-transform: translateY(-100%);
            transform: translateY(-100%);
  }
  .offcanvas-xxl.offcanvas-bottom {
    right: 0;
    left: 0;
    height: var(--bs-offcanvas-height);
    max-height: 100%;
    border-top: var(--bs-offcanvas-border-width) solid var(--bs-offcanvas-border-color);
    -webkit-transform: translateY(100%);
            transform: translateY(100%);
  }
  .offcanvas-xxl.showing, .offcanvas-xxl.show:not(.hiding) {
    -webkit-transform: none;
            transform: none;
  }
  .offcanvas-xxl.showing, .offcanvas-xxl.hiding, .offcanvas-xxl.show {
    visibility: visible;
  }
}
@media (min-width: 1400px) {
  .offcanvas-xxl {
    --bs-offcanvas-height: auto;
    --bs-offcanvas-border-width: 0;
    background-color: transparent !important;
  }
  .offcanvas-xxl .offcanvas-header {
    display: none;
  }
  .offcanvas-xxl .offcanvas-body {
    display: -webkit-box;
    display: -ms-flexbox;
    display: flex;
    -webkit-box-flex: 0;
        -ms-flex-positive: 0;
            flex-grow: 0;
    padding: 0;
    overflow-y: visible;
    background-color: transparent !important;
  }
}

.offcanvas {
  position: fixed;
  bottom: 0;
  z-index: var(--bs-offcanvas-zindex);
  display: -webkit-box;
  display: -ms-flexbox;
  display: flex;
  -webkit-box-orient: vertical;
  -webkit-box-direction: normal;
      -ms-flex-direction: column;
          flex-direction: column;
  max-width: 100%;
  color: var(--bs-offcanvas-color);
  visibility: hidden;
  background-color: var(--bs-offcanvas-bg);
  background-clip: padding-box;
  outline: 0;
  -webkit-transition: -webkit-transform 0.3s ease-in-out;
  transition: -webkit-transform 0.3s ease-in-out;
  transition: transform 0.3s ease-in-out;
  transition: transform 0.3s ease-in-out, -webkit-transform 0.3s ease-in-out;
}
@media (prefers-reduced-motion: reduce) {
  .offcanvas {
    -webkit-transition: none;
    transition: none;
  }
}
.offcanvas.offcanvas-start {
  top: 0;
  left: 0;
  width: var(--bs-offcanvas-width);
  border-right: var(--bs-offcanvas-border-width) solid var(--bs-offcanvas-border-color);
  -webkit-transform: translateX(-100%);
          transform: translateX(-100%);
}
.offcanvas.offcanvas-end {
  top: 0;
  right: 0;
  width: var(--bs-offcanvas-width);
  border-left: var(--bs-offcanvas-border-width) solid var(--bs-offcanvas-border-color);
  -webkit-transform: translateX(100%);
          transform: translateX(100%);
}
.offcanvas.offcanvas-top {
  top: 0;
  right: 0;
  left: 0;
  height: var(--bs-offcanvas-height);
  max-height: 100%;
  border-bottom: var(--bs-offcanvas-border-width) solid var(--bs-offcanvas-border-color);
  -webkit-transform: translateY(-100%);
          transform: translateY(-100%);
}
.offcanvas.offcanvas-bottom {
  right: 0;
  left: 0;
  height: var(--bs-offcanvas-height);
  max-height: 100%;
  border-top: var(--bs-offcanvas-border-width) solid var(--bs-offcanvas-border-color);
  -webkit-transform: translateY(100%);
          transform: translateY(100%);
}
.offcanvas.showing, .offcanvas.show:not(.hiding) {
  -webkit-transform: none;
          transform: none;
}
.offcanvas.showing, .offcanvas.hiding, .offcanvas.show {
  visibility: visible;
}

.offcanvas-backdrop {
  position: fixed;
  top: 0;
  left: 0;
  z-index: 1040;
  width: 100vw;
  height: 100vh;
  background-color: #000;
}
.offcanvas-backdrop.fade {
  opacity: 0;
}
.offcanvas-backdrop.show {
  opacity: 0.5;
}

.offcanvas-header {
  display: -webkit-box;
  display: -ms-flexbox;
  display: flex;
  -webkit-box-align: center;
      -ms-flex-align: center;
          align-items: center;
  -webkit-box-pack: justify;
      -ms-flex-pack: justify;
          justify-content: space-between;
  padding: var(--bs-offcanvas-padding-y) var(--bs-offcanvas-padding-x);
}
.offcanvas-header .btn-close {
  padding: calc(var(--bs-offcanvas-padding-y) * 0.5) calc(var(--bs-offcanvas-padding-x) * 0.5);
  margin-top: calc(-0.5 * var(--bs-offcanvas-padding-y));
  margin-right: calc(-0.5 * var(--bs-offcanvas-padding-x));
  margin-bottom: calc(-0.5 * var(--bs-offcanvas-padding-y));
}

.offcanvas-title {
  margin-bottom: 0;
  line-height: 1.5;
}

.offcanvas-body {
  -webkit-box-flex: 1;
      -ms-flex-positive: 1;
          flex-grow: 1;
  padding: var(--bs-offcanvas-padding-y) var(--bs-offcanvas-padding-x);
  overflow-y: auto;
}

.placeholder {
  display: inline-block;
  min-height: 1em;
  vertical-align: middle;
  cursor: wait;
  background-color: currentcolor;
  opacity: 0.5;
}
.placeholder.btn::before {
  display: inline-block;
  content: "";
}

.placeholder-xs {
  min-height: 0.6em;
}

.placeholder-sm {
  min-height: 0.8em;
}

.placeholder-lg {
  min-height: 1.2em;
}

.placeholder-glow .placeholder {
  -webkit-animation: placeholder-glow 2s ease-in-out infinite;
          animation: placeholder-glow 2s ease-in-out infinite;
}

@-webkit-keyframes placeholder-glow {
  50% {
    opacity: 0.2;
  }
}

@keyframes placeholder-glow {
  50% {
    opacity: 0.2;
  }
}
.placeholder-wave {
  -webkit-mask-image: linear-gradient(130deg, #000 55%, rgba(0, 0, 0, 0.8) 75%, #000 95%);
          mask-image: linear-gradient(130deg, #000 55%, rgba(0, 0, 0, 0.8) 75%, #000 95%);
  -webkit-mask-size: 200% 100%;
          mask-size: 200% 100%;
  -webkit-animation: placeholder-wave 2s linear infinite;
          animation: placeholder-wave 2s linear infinite;
}

@-webkit-keyframes placeholder-wave {
  100% {
    -webkit-mask-position: -200% 0%;
            mask-position: -200% 0%;
  }
}

@keyframes placeholder-wave {
  100% {
    -webkit-mask-position: -200% 0%;
            mask-position: -200% 0%;
  }
}
.clearfix::after {
  display: block;
  clear: both;
  content: "";
}

.text-bg-primary {
  color: #000 !important;
  background-color: RGBA(205, 102, 70, var(--bs-bg-opacity, 1)) !important;
}

.text-bg-secondary {
  color: #000 !important;
  background-color: RGBA(96, 137, 137, var(--bs-bg-opacity, 1)) !important;
}

.text-bg-success {
  color: #000 !important;
  background-color: RGBA(29, 166, 101, var(--bs-bg-opacity, 1)) !important;
}

.text-bg-info {
  color: #000 !important;
  background-color: RGBA(221, 114, 48, var(--bs-bg-opacity, 1)) !important;
}

.text-bg-warning {
  color: #000 !important;
  background-color: RGBA(225, 204, 29, var(--bs-bg-opacity, 1)) !important;
}

.text-bg-danger {
  color: #000 !important;
  background-color: RGBA(238, 39, 14, var(--bs-bg-opacity, 1)) !important;
}

.text-bg-light {
  color: #000 !important;
  background-color: RGBA(243, 236, 210, var(--bs-bg-opacity, 1)) !important;
}

.text-bg-dark {
  color: #fff !important;
  background-color: RGBA(63, 45, 39, var(--bs-bg-opacity, 1)) !important;
}

.link-primary {
  color: #CD6646 !important;
}
.link-primary:hover, .link-primary:focus {
  color: #d7856b !important;
}

.link-secondary {
  color: #608989 !important;
}
.link-secondary:hover, .link-secondary:focus {
  color: #80a1a1 !important;
}

.link-success {
  color: #1da665 !important;
}
.link-success:hover, .link-success:focus {
  color: #4ab884 !important;
}

.link-info {
  color: #dd7230 !important;
}
.link-info:hover, .link-info:focus {
  color: #e48e59 !important;
}

.link-warning {
  color: #e1cc1d !important;
}
.link-warning:hover, .link-warning:focus {
  color: #e7d64a !important;
}

.link-danger {
  color: #ee270e !important;
}
.link-danger:hover, .link-danger:focus {
  color: #f1523e !important;
}

.link-light {
  color: #F3ECD2 !important;
}
.link-light:hover, .link-light:focus {
  color: #f5f0db !important;
}

.link-dark {
  color: #3F2D27 !important;
}
.link-dark:hover, .link-dark:focus {
  color: #32241f !important;
}

.ratio {
  position: relative;
  width: 100%;
}
.ratio::before {
  display: block;
  padding-top: var(--bs-aspect-ratio);
  content: "";
}
.ratio > * {
  position: absolute;
  top: 0;
  left: 0;
  width: 100%;
  height: 100%;
}

.ratio-1x1 {
  --bs-aspect-ratio: 100%;
}

.ratio-4x3 {
  --bs-aspect-ratio: 75%;
}

.ratio-16x9 {
  --bs-aspect-ratio: 56.25%;
}

.ratio-21x9 {
  --bs-aspect-ratio: 42.8571428571%;
}

.fixed-top {
  position: fixed;
  top: 0;
  right: 0;
  left: 0;
  z-index: 1030;
}

.fixed-bottom {
  position: fixed;
  right: 0;
  bottom: 0;
  left: 0;
  z-index: 1030;
}

.sticky-top {
  position: sticky;
  top: 0;
  z-index: 1020;
}

.sticky-bottom {
  position: sticky;
  bottom: 0;
  z-index: 1020;
}

@media (min-width: 576px) {
  .sticky-sm-top {
    position: sticky;
    top: 0;
    z-index: 1020;
  }
  .sticky-sm-bottom {
    position: sticky;
    bottom: 0;
    z-index: 1020;
  }
}
@media (min-width: 768px) {
  .sticky-md-top {
    position: sticky;
    top: 0;
    z-index: 1020;
  }
  .sticky-md-bottom {
    position: sticky;
    bottom: 0;
    z-index: 1020;
  }
}
@media (min-width: 992px) {
  .sticky-lg-top {
    position: sticky;
    top: 0;
    z-index: 1020;
  }
  .sticky-lg-bottom {
    position: sticky;
    bottom: 0;
    z-index: 1020;
  }
}
@media (min-width: 1200px) {
  .sticky-xl-top {
    position: sticky;
    top: 0;
    z-index: 1020;
  }
  .sticky-xl-bottom {
    position: sticky;
    bottom: 0;
    z-index: 1020;
  }
}
@media (min-width: 1400px) {
  .sticky-xxl-top {
    position: sticky;
    top: 0;
    z-index: 1020;
  }
  .sticky-xxl-bottom {
    position: sticky;
    bottom: 0;
    z-index: 1020;
  }
}
.hstack {
  display: -webkit-box;
  display: -ms-flexbox;
  display: flex;
  -webkit-box-orient: horizontal;
  -webkit-box-direction: normal;
      -ms-flex-direction: row;
          flex-direction: row;
  -webkit-box-align: center;
      -ms-flex-align: center;
          align-items: center;
  -ms-flex-item-align: stretch;
      align-self: stretch;
}

.vstack {
  display: -webkit-box;
  display: -ms-flexbox;
  display: flex;
  -webkit-box-flex: 1;
      -ms-flex: 1 1 auto;
          flex: 1 1 auto;
  -webkit-box-orient: vertical;
  -webkit-box-direction: normal;
      -ms-flex-direction: column;
          flex-direction: column;
  -ms-flex-item-align: stretch;
      align-self: stretch;
}

.visually-hidden,
.visually-hidden-focusable:not(:focus):not(:focus-within) {
  position: absolute !important;
  width: 1px !important;
  height: 1px !important;
  padding: 0 !important;
  margin: -1px !important;
  overflow: hidden !important;
  clip: rect(0, 0, 0, 0) !important;
  white-space: nowrap !important;
  border: 0 !important;
}

.stretched-link::after {
  position: absolute;
  top: 0;
  right: 0;
  bottom: 0;
  left: 0;
  z-index: 1;
  content: "";
}

.text-truncate {
  overflow: hidden;
  text-overflow: ellipsis;
  white-space: nowrap;
}

.vr {
  display: inline-block;
  -ms-flex-item-align: stretch;
      align-self: stretch;
  width: 1px;
  min-height: 1em;
  background-color: currentcolor;
  opacity: 0.25;
}

.align-baseline {
  vertical-align: baseline !important;
}

.align-top {
  vertical-align: top !important;
}

.align-middle {
  vertical-align: middle !important;
}

.align-bottom {
  vertical-align: bottom !important;
}

.align-text-bottom {
  vertical-align: text-bottom !important;
}

.align-text-top {
  vertical-align: text-top !important;
}

.float-start {
  float: left !important;
}

.float-end {
  float: right !important;
}

.float-none {
  float: none !important;
}

.opacity-0 {
  opacity: 0 !important;
}

.opacity-25 {
  opacity: 0.25 !important;
}

.opacity-50 {
  opacity: 0.5 !important;
}

.opacity-75 {
  opacity: 0.75 !important;
}

.opacity-100 {
  opacity: 1 !important;
}

.overflow-auto {
  overflow: auto !important;
}

.overflow-hidden {
  overflow: hidden !important;
}

.overflow-visible {
  overflow: visible !important;
}

.overflow-scroll {
  overflow: scroll !important;
}

.d-inline {
  display: inline !important;
}

.d-inline-block {
  display: inline-block !important;
}

.d-block {
  display: block !important;
}

.d-grid {
  display: grid !important;
}

.d-table {
  display: table !important;
}

.d-table-row {
  display: table-row !important;
}

.d-table-cell {
  display: table-cell !important;
}

.d-flex {
  display: -webkit-box !important;
  display: -ms-flexbox !important;
  display: flex !important;
}

.d-inline-flex {
  display: -webkit-inline-box !important;
  display: -ms-inline-flexbox !important;
  display: inline-flex !important;
}

.d-none {
  display: none !important;
}

.shadow {
  -webkit-box-shadow: 0 0.5rem 1rem rgba(0, 0, 0, 0.15) !important;
          box-shadow: 0 0.5rem 1rem rgba(0, 0, 0, 0.15) !important;
}

.shadow-sm {
  -webkit-box-shadow: 0 0.125rem 0.25rem rgba(0, 0, 0, 0.075) !important;
          box-shadow: 0 0.125rem 0.25rem rgba(0, 0, 0, 0.075) !important;
}

.shadow-lg {
  -webkit-box-shadow: 0 1rem 3rem rgba(0, 0, 0, 0.175) !important;
          box-shadow: 0 1rem 3rem rgba(0, 0, 0, 0.175) !important;
}

.shadow-none {
  -webkit-box-shadow: none !important;
          box-shadow: none !important;
}

.position-static {
  position: static !important;
}

.position-relative {
  position: relative !important;
}

.position-absolute {
  position: absolute !important;
}

.position-fixed {
  position: fixed !important;
}

.position-sticky {
  position: sticky !important;
}

.top-0 {
  top: 0 !important;
}

.top-50 {
  top: 50% !important;
}

.top-100 {
  top: 100% !important;
}

.bottom-0 {
  bottom: 0 !important;
}

.bottom-50 {
  bottom: 50% !important;
}

.bottom-100 {
  bottom: 100% !important;
}

.start-0 {
  left: 0 !important;
}

.start-50 {
  left: 50% !important;
}

.start-100 {
  left: 100% !important;
}

.end-0 {
  right: 0 !important;
}

.end-50 {
  right: 50% !important;
}

.end-100 {
  right: 100% !important;
}

.translate-middle {
  -webkit-transform: translate(-50%, -50%) !important;
          transform: translate(-50%, -50%) !important;
}

.translate-middle-x {
  -webkit-transform: translateX(-50%) !important;
          transform: translateX(-50%) !important;
}

.translate-middle-y {
  -webkit-transform: translateY(-50%) !important;
          transform: translateY(-50%) !important;
}

.border {
  border: var(--bs-border-width) var(--bs-border-style) var(--bs-border-color) !important;
}

.border-0 {
  border: 0 !important;
}

.border-top {
  border-top: var(--bs-border-width) var(--bs-border-style) var(--bs-border-color) !important;
}

.border-top-0 {
  border-top: 0 !important;
}

.border-end {
  border-right: var(--bs-border-width) var(--bs-border-style) var(--bs-border-color) !important;
}

.border-end-0 {
  border-right: 0 !important;
}

.border-bottom {
  border-bottom: var(--bs-border-width) var(--bs-border-style) var(--bs-border-color) !important;
}

.border-bottom-0 {
  border-bottom: 0 !important;
}

.border-start {
  border-left: var(--bs-border-width) var(--bs-border-style) var(--bs-border-color) !important;
}

.border-start-0 {
  border-left: 0 !important;
}

.border-primary {
  --bs-border-opacity: 1;
  border-color: rgba(var(--bs-primary-rgb), var(--bs-border-opacity)) !important;
}

.border-secondary {
  --bs-border-opacity: 1;
  border-color: rgba(var(--bs-secondary-rgb), var(--bs-border-opacity)) !important;
}

.border-success {
  --bs-border-opacity: 1;
  border-color: rgba(var(--bs-success-rgb), var(--bs-border-opacity)) !important;
}

.border-info {
  --bs-border-opacity: 1;
  border-color: rgba(var(--bs-info-rgb), var(--bs-border-opacity)) !important;
}

.border-warning {
  --bs-border-opacity: 1;
  border-color: rgba(var(--bs-warning-rgb), var(--bs-border-opacity)) !important;
}

.border-danger {
  --bs-border-opacity: 1;
  border-color: rgba(var(--bs-danger-rgb), var(--bs-border-opacity)) !important;
}

.border-light {
  --bs-border-opacity: 1;
  border-color: rgba(var(--bs-light-rgb), var(--bs-border-opacity)) !important;
}

.border-dark {
  --bs-border-opacity: 1;
  border-color: rgba(var(--bs-dark-rgb), var(--bs-border-opacity)) !important;
}

.border-white {
  --bs-border-opacity: 1;
  border-color: rgba(var(--bs-white-rgb), var(--bs-border-opacity)) !important;
}

.border-1 {
  --bs-border-width: 1px;
}

.border-2 {
  --bs-border-width: 2px;
}

.border-3 {
  --bs-border-width: 3px;
}

.border-4 {
  --bs-border-width: 4px;
}

.border-5 {
  --bs-border-width: 5px;
}

.border-opacity-10 {
  --bs-border-opacity: 0.1;
}

.border-opacity-25 {
  --bs-border-opacity: 0.25;
}

.border-opacity-50 {
  --bs-border-opacity: 0.5;
}

.border-opacity-75 {
  --bs-border-opacity: 0.75;
}

.border-opacity-100 {
  --bs-border-opacity: 1;
}

.w-25 {
  width: 25% !important;
}

.w-50 {
  width: 50% !important;
}

.w-75 {
  width: 75% !important;
}

.w-100 {
  width: 100% !important;
}

.w-auto {
  width: auto !important;
}

.mw-100 {
  max-width: 100% !important;
}

.vw-100 {
  width: 100vw !important;
}

.min-vw-100 {
  min-width: 100vw !important;
}

.h-25 {
  height: 25% !important;
}

.h-50 {
  height: 50% !important;
}

.h-75 {
  height: 75% !important;
}

.h-100 {
  height: 100% !important;
}

.h-auto {
  height: auto !important;
}

.mh-100 {
  max-height: 100% !important;
}

.vh-100 {
  height: 100vh !important;
}

.min-vh-100 {
  min-height: 100vh !important;
}

.flex-fill {
  -webkit-box-flex: 1 !important;
      -ms-flex: 1 1 auto !important;
          flex: 1 1 auto !important;
}

.flex-row {
  -webkit-box-orient: horizontal !important;
  -webkit-box-direction: normal !important;
      -ms-flex-direction: row !important;
          flex-direction: row !important;
}

.flex-column {
  -webkit-box-orient: vertical !important;
  -webkit-box-direction: normal !important;
      -ms-flex-direction: column !important;
          flex-direction: column !important;
}

.flex-row-reverse {
  -webkit-box-orient: horizontal !important;
  -webkit-box-direction: reverse !important;
      -ms-flex-direction: row-reverse !important;
          flex-direction: row-reverse !important;
}

.flex-column-reverse {
  -webkit-box-orient: vertical !important;
  -webkit-box-direction: reverse !important;
      -ms-flex-direction: column-reverse !important;
          flex-direction: column-reverse !important;
}

.flex-grow-0 {
  -webkit-box-flex: 0 !important;
      -ms-flex-positive: 0 !important;
          flex-grow: 0 !important;
}

.flex-grow-1 {
  -webkit-box-flex: 1 !important;
      -ms-flex-positive: 1 !important;
          flex-grow: 1 !important;
}

.flex-shrink-0 {
  -ms-flex-negative: 0 !important;
      flex-shrink: 0 !important;
}

.flex-shrink-1 {
  -ms-flex-negative: 1 !important;
      flex-shrink: 1 !important;
}

.flex-wrap {
  -ms-flex-wrap: wrap !important;
      flex-wrap: wrap !important;
}

.flex-nowrap {
  -ms-flex-wrap: nowrap !important;
      flex-wrap: nowrap !important;
}

.flex-wrap-reverse {
  -ms-flex-wrap: wrap-reverse !important;
      flex-wrap: wrap-reverse !important;
}

.justify-content-start {
  -webkit-box-pack: start !important;
      -ms-flex-pack: start !important;
          justify-content: flex-start !important;
}

.justify-content-end {
  -webkit-box-pack: end !important;
      -ms-flex-pack: end !important;
          justify-content: flex-end !important;
}

.justify-content-center {
  -webkit-box-pack: center !important;
      -ms-flex-pack: center !important;
          justify-content: center !important;
}

.justify-content-between {
  -webkit-box-pack: justify !important;
      -ms-flex-pack: justify !important;
          justify-content: space-between !important;
}

.justify-content-around {
  -ms-flex-pack: distribute !important;
      justify-content: space-around !important;
}

.justify-content-evenly {
  -webkit-box-pack: space-evenly !important;
      -ms-flex-pack: space-evenly !important;
          justify-content: space-evenly !important;
}

.align-items-start {
  -webkit-box-align: start !important;
      -ms-flex-align: start !important;
          align-items: flex-start !important;
}

.align-items-end {
  -webkit-box-align: end !important;
      -ms-flex-align: end !important;
          align-items: flex-end !important;
}

.align-items-center {
  -webkit-box-align: center !important;
      -ms-flex-align: center !important;
          align-items: center !important;
}

.align-items-baseline {
  -webkit-box-align: baseline !important;
      -ms-flex-align: baseline !important;
          align-items: baseline !important;
}

.align-items-stretch {
  -webkit-box-align: stretch !important;
      -ms-flex-align: stretch !important;
          align-items: stretch !important;
}

.align-content-start {
  -ms-flex-line-pack: start !important;
      align-content: flex-start !important;
}

.align-content-end {
  -ms-flex-line-pack: end !important;
      align-content: flex-end !important;
}

.align-content-center {
  -ms-flex-line-pack: center !important;
      align-content: center !important;
}

.align-content-between {
  -ms-flex-line-pack: justify !important;
      align-content: space-between !important;
}

.align-content-around {
  -ms-flex-line-pack: distribute !important;
      align-content: space-around !important;
}

.align-content-stretch {
  -ms-flex-line-pack: stretch !important;
      align-content: stretch !important;
}

.align-self-auto {
  -ms-flex-item-align: auto !important;
      align-self: auto !important;
}

.align-self-start {
  -ms-flex-item-align: start !important;
      align-self: flex-start !important;
}

.align-self-end {
  -ms-flex-item-align: end !important;
      align-self: flex-end !important;
}

.align-self-center {
  -ms-flex-item-align: center !important;
      align-self: center !important;
}

.align-self-baseline {
  -ms-flex-item-align: baseline !important;
      align-self: baseline !important;
}

.align-self-stretch {
  -ms-flex-item-align: stretch !important;
      align-self: stretch !important;
}

.order-first {
  -webkit-box-ordinal-group: 0 !important;
      -ms-flex-order: -1 !important;
          order: -1 !important;
}

.order-0 {
  -webkit-box-ordinal-group: 1 !important;
      -ms-flex-order: 0 !important;
          order: 0 !important;
}

.order-1 {
  -webkit-box-ordinal-group: 2 !important;
      -ms-flex-order: 1 !important;
          order: 1 !important;
}

.order-2 {
  -webkit-box-ordinal-group: 3 !important;
      -ms-flex-order: 2 !important;
          order: 2 !important;
}

.order-3 {
  -webkit-box-ordinal-group: 4 !important;
      -ms-flex-order: 3 !important;
          order: 3 !important;
}

.order-4 {
  -webkit-box-ordinal-group: 5 !important;
      -ms-flex-order: 4 !important;
          order: 4 !important;
}

.order-5 {
  -webkit-box-ordinal-group: 6 !important;
      -ms-flex-order: 5 !important;
          order: 5 !important;
}

.order-last {
  -webkit-box-ordinal-group: 7 !important;
      -ms-flex-order: 6 !important;
          order: 6 !important;
}

.m-0 {
  margin: 0 !important;
}

.m-1 {
  margin: 4px !important;
  margin: 0.25rem !important;
}

.m-2 {
  margin: 8px !important;
  margin: 0.5rem !important;
}

.m-3 {
  margin: 16px !important;
  margin: 1rem !important;
}

.m-4 {
  margin: 24px !important;
  margin: 1.5rem !important;
}

.m-5 {
  margin: 48px !important;
  margin: 3rem !important;
}

.m-auto {
  margin: auto !important;
}

.mx-0 {
  margin-right: 0 !important;
  margin-left: 0 !important;
}

.mx-1 {
  margin-right: 4px !important;
  margin-right: 0.25rem !important;
  margin-left: 4px !important;
  margin-left: 0.25rem !important;
}

.mx-2 {
  margin-right: 8px !important;
  margin-right: 0.5rem !important;
  margin-left: 8px !important;
  margin-left: 0.5rem !important;
}

.mx-3 {
  margin-right: 16px !important;
  margin-right: 1rem !important;
  margin-left: 16px !important;
  margin-left: 1rem !important;
}

.mx-4 {
  margin-right: 24px !important;
  margin-right: 1.5rem !important;
  margin-left: 24px !important;
  margin-left: 1.5rem !important;
}

.mx-5 {
  margin-right: 48px !important;
  margin-right: 3rem !important;
  margin-left: 48px !important;
  margin-left: 3rem !important;
}

.mx-auto {
  margin-right: auto !important;
  margin-left: auto !important;
}

.my-0 {
  margin-top: 0 !important;
  margin-bottom: 0 !important;
}

.my-1 {
  margin-top: 4px !important;
  margin-top: 0.25rem !important;
  margin-bottom: 4px !important;
  margin-bottom: 0.25rem !important;
}

.my-2 {
  margin-top: 8px !important;
  margin-top: 0.5rem !important;
  margin-bottom: 8px !important;
  margin-bottom: 0.5rem !important;
}

.my-3 {
  margin-top: 16px !important;
  margin-top: 1rem !important;
  margin-bottom: 16px !important;
  margin-bottom: 1rem !important;
}

.my-4 {
  margin-top: 24px !important;
  margin-top: 1.5rem !important;
  margin-bottom: 24px !important;
  margin-bottom: 1.5rem !important;
}

.my-5 {
  margin-top: 48px !important;
  margin-top: 3rem !important;
  margin-bottom: 48px !important;
  margin-bottom: 3rem !important;
}

.my-auto {
  margin-top: auto !important;
  margin-bottom: auto !important;
}

.mt-0 {
  margin-top: 0 !important;
}

.mt-1 {
  margin-top: 4px !important;
  margin-top: 0.25rem !important;
}

.mt-2 {
  margin-top: 8px !important;
  margin-top: 0.5rem !important;
}

.mt-3 {
  margin-top: 16px !important;
  margin-top: 1rem !important;
}

.mt-4 {
  margin-top: 24px !important;
  margin-top: 1.5rem !important;
}

.mt-5 {
  margin-top: 48px !important;
  margin-top: 3rem !important;
}

.mt-auto {
  margin-top: auto !important;
}

.me-0 {
  margin-right: 0 !important;
}

.me-1 {
  margin-right: 4px !important;
  margin-right: 0.25rem !important;
}

.me-2 {
  margin-right: 8px !important;
  margin-right: 0.5rem !important;
}

.me-3 {
  margin-right: 16px !important;
  margin-right: 1rem !important;
}

.me-4 {
  margin-right: 24px !important;
  margin-right: 1.5rem !important;
}

.me-5 {
  margin-right: 48px !important;
  margin-right: 3rem !important;
}

.me-auto {
  margin-right: auto !important;
}

.mb-0 {
  margin-bottom: 0 !important;
}

.mb-1 {
  margin-bottom: 4px !important;
  margin-bottom: 0.25rem !important;
}

.mb-2 {
  margin-bottom: 8px !important;
  margin-bottom: 0.5rem !important;
}

.mb-3 {
  margin-bottom: 16px !important;
  margin-bottom: 1rem !important;
}

.mb-4 {
  margin-bottom: 24px !important;
  margin-bottom: 1.5rem !important;
}

.mb-5 {
  margin-bottom: 48px !important;
  margin-bottom: 3rem !important;
}

.mb-auto {
  margin-bottom: auto !important;
}

.ms-0 {
  margin-left: 0 !important;
}

.ms-1 {
  margin-left: 4px !important;
  margin-left: 0.25rem !important;
}

.ms-2 {
  margin-left: 8px !important;
  margin-left: 0.5rem !important;
}

.ms-3 {
  margin-left: 16px !important;
  margin-left: 1rem !important;
}

.ms-4 {
  margin-left: 24px !important;
  margin-left: 1.5rem !important;
}

.ms-5 {
  margin-left: 48px !important;
  margin-left: 3rem !important;
}

.ms-auto {
  margin-left: auto !important;
}

.p-0 {
  padding: 0 !important;
}

.p-1 {
  padding: 4px !important;
  padding: 0.25rem !important;
}

.p-2 {
  padding: 8px !important;
  padding: 0.5rem !important;
}

.p-3 {
  padding: 16px !important;
  padding: 1rem !important;
}

.p-4 {
  padding: 24px !important;
  padding: 1.5rem !important;
}

.p-5 {
  padding: 48px !important;
  padding: 3rem !important;
}

.px-0 {
  padding-right: 0 !important;
  padding-left: 0 !important;
}

.px-1 {
  padding-right: 4px !important;
  padding-right: 0.25rem !important;
  padding-left: 4px !important;
  padding-left: 0.25rem !important;
}

.px-2 {
  padding-right: 8px !important;
  padding-right: 0.5rem !important;
  padding-left: 8px !important;
  padding-left: 0.5rem !important;
}

.px-3 {
  padding-right: 16px !important;
  padding-right: 1rem !important;
  padding-left: 16px !important;
  padding-left: 1rem !important;
}

.px-4 {
  padding-right: 24px !important;
  padding-right: 1.5rem !important;
  padding-left: 24px !important;
  padding-left: 1.5rem !important;
}

.px-5 {
  padding-right: 48px !important;
  padding-right: 3rem !important;
  padding-left: 48px !important;
  padding-left: 3rem !important;
}

.py-0 {
  padding-top: 0 !important;
  padding-bottom: 0 !important;
}

.py-1 {
  padding-top: 4px !important;
  padding-top: 0.25rem !important;
  padding-bottom: 4px !important;
  padding-bottom: 0.25rem !important;
}

.py-2 {
  padding-top: 8px !important;
  padding-top: 0.5rem !important;
  padding-bottom: 8px !important;
  padding-bottom: 0.5rem !important;
}

.py-3 {
  padding-top: 16px !important;
  padding-top: 1rem !important;
  padding-bottom: 16px !important;
  padding-bottom: 1rem !important;
}

.py-4 {
  padding-top: 24px !important;
  padding-top: 1.5rem !important;
  padding-bottom: 24px !important;
  padding-bottom: 1.5rem !important;
}

.py-5 {
  padding-top: 48px !important;
  padding-top: 3rem !important;
  padding-bottom: 48px !important;
  padding-bottom: 3rem !important;
}

.pt-0 {
  padding-top: 0 !important;
}

.pt-1 {
  padding-top: 4px !important;
  padding-top: 0.25rem !important;
}

.pt-2 {
  padding-top: 8px !important;
  padding-top: 0.5rem !important;
}

.pt-3 {
  padding-top: 16px !important;
  padding-top: 1rem !important;
}

.pt-4 {
  padding-top: 24px !important;
  padding-top: 1.5rem !important;
}

.pt-5 {
  padding-top: 48px !important;
  padding-top: 3rem !important;
}

.pe-0 {
  padding-right: 0 !important;
}

.pe-1 {
  padding-right: 4px !important;
  padding-right: 0.25rem !important;
}

.pe-2 {
  padding-right: 8px !important;
  padding-right: 0.5rem !important;
}

.pe-3 {
  padding-right: 16px !important;
  padding-right: 1rem !important;
}

.pe-4 {
  padding-right: 24px !important;
  padding-right: 1.5rem !important;
}

.pe-5 {
  padding-right: 48px !important;
  padding-right: 3rem !important;
}

.pb-0 {
  padding-bottom: 0 !important;
}

.pb-1 {
  padding-bottom: 4px !important;
  padding-bottom: 0.25rem !important;
}

.pb-2 {
  padding-bottom: 8px !important;
  padding-bottom: 0.5rem !important;
}

.pb-3 {
  padding-bottom: 16px !important;
  padding-bottom: 1rem !important;
}

.pb-4 {
  padding-bottom: 24px !important;
  padding-bottom: 1.5rem !important;
}

.pb-5 {
  padding-bottom: 48px !important;
  padding-bottom: 3rem !important;
}

.ps-0 {
  padding-left: 0 !important;
}

.ps-1 {
  padding-left: 4px !important;
  padding-left: 0.25rem !important;
}

.ps-2 {
  padding-left: 8px !important;
  padding-left: 0.5rem !important;
}

.ps-3 {
  padding-left: 16px !important;
  padding-left: 1rem !important;
}

.ps-4 {
  padding-left: 24px !important;
  padding-left: 1.5rem !important;
}

.ps-5 {
  padding-left: 48px !important;
  padding-left: 3rem !important;
}

.gap-0 {
  gap: 0 !important;
}

.gap-1 {
  gap: 4px !important;
  gap: 0.25rem !important;
}

.gap-2 {
  gap: 8px !important;
  gap: 0.5rem !important;
}

.gap-3 {
  gap: 16px !important;
  gap: 1rem !important;
}

.gap-4 {
  gap: 24px !important;
  gap: 1.5rem !important;
}

.gap-5 {
  gap: 48px !important;
  gap: 3rem !important;
}

.font-monospace {
  font-family: var(--bs-font-monospace) !important;
}

.fs-1 {
  font-size: calc(1.375rem + 1.5vw) !important;
}

.fs-2 {
  font-size: calc(1.325rem + 0.9vw) !important;
}

.fs-3 {
  font-size: calc(1.3rem + 0.6vw) !important;
}

.fs-4 {
  font-size: calc(1.275rem + 0.3vw) !important;
}

.fs-5 {
  font-size: 20px !important;
  font-size: 1.25rem !important;
}

.fs-6 {
  font-size: 16px !important;
  font-size: 1rem !important;
}

.fst-italic {
  font-style: italic !important;
}

.fst-normal {
  font-style: normal !important;
}

.fw-light {
  font-weight: 300 !important;
}

.fw-lighter {
  font-weight: lighter !important;
}

.fw-normal {
  font-weight: 400 !important;
}

.fw-bold {
  font-weight: 700 !important;
}

.fw-semibold {
  font-weight: 600 !important;
}

.fw-bolder {
  font-weight: bolder !important;
}

.lh-1 {
  line-height: 1 !important;
}

.lh-sm {
  line-height: 1.25 !important;
}

.lh-base {
  line-height: 1.5 !important;
}

.lh-lg {
  line-height: 2 !important;
}

.text-start {
  text-align: left !important;
}

.text-end {
  text-align: right !important;
}

.text-center {
  text-align: center !important;
}

.text-decoration-none {
  text-decoration: none !important;
}

.text-decoration-underline {
  text-decoration: underline !important;
}

.text-decoration-line-through {
  text-decoration: line-through !important;
}

.text-lowercase {
  text-transform: lowercase !important;
}

.text-uppercase {
  text-transform: uppercase !important;
}

.text-capitalize {
  text-transform: capitalize !important;
}

.text-wrap {
  white-space: normal !important;
}

.text-nowrap {
  white-space: nowrap !important;
}

/* rtl:begin:remove */
.text-break {
  word-wrap: break-word !important;
  word-break: break-word !important;
}

/* rtl:end:remove */
.text-primary {
  --bs-text-opacity: 1;
  color: rgba(var(--bs-primary-rgb), var(--bs-text-opacity)) !important;
}

.text-secondary {
  --bs-text-opacity: 1;
  color: rgba(var(--bs-secondary-rgb), var(--bs-text-opacity)) !important;
}

.text-success {
  --bs-text-opacity: 1;
  color: rgba(var(--bs-success-rgb), var(--bs-text-opacity)) !important;
}

.text-info {
  --bs-text-opacity: 1;
  color: rgba(var(--bs-info-rgb), var(--bs-text-opacity)) !important;
}

.text-warning {
  --bs-text-opacity: 1;
  color: rgba(var(--bs-warning-rgb), var(--bs-text-opacity)) !important;
}

.text-danger {
  --bs-text-opacity: 1;
  color: rgba(var(--bs-danger-rgb), var(--bs-text-opacity)) !important;
}

.text-light {
  --bs-text-opacity: 1;
  color: rgba(var(--bs-light-rgb), var(--bs-text-opacity)) !important;
}

.text-dark {
  --bs-text-opacity: 1;
  color: rgba(var(--bs-dark-rgb), var(--bs-text-opacity)) !important;
}

.text-black {
  --bs-text-opacity: 1;
  color: rgba(var(--bs-black-rgb), var(--bs-text-opacity)) !important;
}

.text-white {
  --bs-text-opacity: 1;
  color: rgba(var(--bs-white-rgb), var(--bs-text-opacity)) !important;
}

.text-body {
  --bs-text-opacity: 1;
  color: rgba(var(--bs-body-color-rgb), var(--bs-text-opacity)) !important;
}

.text-muted {
  --bs-text-opacity: 1;
  color: #6c757d !important;
}

.text-black-50 {
  --bs-text-opacity: 1;
  color: rgba(0, 0, 0, 0.5) !important;
}

.text-white-50 {
  --bs-text-opacity: 1;
  color: rgba(255, 255, 255, 0.5) !important;
}

.text-reset {
  --bs-text-opacity: 1;
  color: inherit !important;
}

.text-opacity-25 {
  --bs-text-opacity: 0.25;
}

.text-opacity-50 {
  --bs-text-opacity: 0.5;
}

.text-opacity-75 {
  --bs-text-opacity: 0.75;
}

.text-opacity-100 {
  --bs-text-opacity: 1;
}

.bg-primary {
  --bs-bg-opacity: 1;
  background-color: rgba(var(--bs-primary-rgb), var(--bs-bg-opacity)) !important;
}

.bg-secondary {
  --bs-bg-opacity: 1;
  background-color: rgba(var(--bs-secondary-rgb), var(--bs-bg-opacity)) !important;
}

.bg-success {
  --bs-bg-opacity: 1;
  background-color: rgba(var(--bs-success-rgb), var(--bs-bg-opacity)) !important;
}

.bg-info {
  --bs-bg-opacity: 1;
  background-color: rgba(var(--bs-info-rgb), var(--bs-bg-opacity)) !important;
}

.bg-warning {
  --bs-bg-opacity: 1;
  background-color: rgba(var(--bs-warning-rgb), var(--bs-bg-opacity)) !important;
}

.bg-danger {
  --bs-bg-opacity: 1;
  background-color: rgba(var(--bs-danger-rgb), var(--bs-bg-opacity)) !important;
}

.bg-light {
  --bs-bg-opacity: 1;
  background-color: rgba(var(--bs-light-rgb), var(--bs-bg-opacity)) !important;
}

.bg-dark {
  --bs-bg-opacity: 1;
  background-color: rgba(var(--bs-dark-rgb), var(--bs-bg-opacity)) !important;
}

.bg-black {
  --bs-bg-opacity: 1;
  background-color: rgba(var(--bs-black-rgb), var(--bs-bg-opacity)) !important;
}

.bg-white {
  --bs-bg-opacity: 1;
  background-color: rgba(var(--bs-white-rgb), var(--bs-bg-opacity)) !important;
}

.bg-body {
  --bs-bg-opacity: 1;
  background-color: rgba(var(--bs-body-bg-rgb), var(--bs-bg-opacity)) !important;
}

.bg-transparent {
  --bs-bg-opacity: 1;
  background-color: transparent !important;
}

.bg-opacity-10 {
  --bs-bg-opacity: 0.1;
}

.bg-opacity-25 {
  --bs-bg-opacity: 0.25;
}

.bg-opacity-50 {
  --bs-bg-opacity: 0.5;
}

.bg-opacity-75 {
  --bs-bg-opacity: 0.75;
}

.bg-opacity-100 {
  --bs-bg-opacity: 1;
}

.bg-gradient {
  background-image: var(--bs-gradient) !important;
}

.user-select-all {
  -webkit-user-select: all !important;
     -moz-user-select: all !important;
          user-select: all !important;
}

.user-select-auto {
  -webkit-user-select: auto !important;
     -moz-user-select: auto !important;
      -ms-user-select: auto !important;
          user-select: auto !important;
}

.user-select-none {
  -webkit-user-select: none !important;
     -moz-user-select: none !important;
      -ms-user-select: none !important;
          user-select: none !important;
}

.pe-none {
  pointer-events: none !important;
}

.pe-auto {
  pointer-events: auto !important;
}

.rounded {
  border-radius: var(--bs-border-radius) !important;
}

.rounded-0 {
  border-radius: 0 !important;
}

.rounded-1 {
  border-radius: var(--bs-border-radius-sm) !important;
}

.rounded-2 {
  border-radius: var(--bs-border-radius) !important;
}

.rounded-3 {
  border-radius: var(--bs-border-radius-lg) !important;
}

.rounded-4 {
  border-radius: var(--bs-border-radius-xl) !important;
}

.rounded-5 {
  border-radius: var(--bs-border-radius-2xl) !important;
}

.rounded-circle {
  border-radius: 50% !important;
}

.rounded-pill {
  border-radius: var(--bs-border-radius-pill) !important;
}

.rounded-top {
  border-top-left-radius: var(--bs-border-radius) !important;
  border-top-right-radius: var(--bs-border-radius) !important;
}

.rounded-end {
  border-top-right-radius: var(--bs-border-radius) !important;
  border-bottom-right-radius: var(--bs-border-radius) !important;
}

.rounded-bottom {
  border-bottom-right-radius: var(--bs-border-radius) !important;
  border-bottom-left-radius: var(--bs-border-radius) !important;
}

.rounded-start {
  border-bottom-left-radius: var(--bs-border-radius) !important;
  border-top-left-radius: var(--bs-border-radius) !important;
}

.visible {
  visibility: visible !important;
}

.invisible {
  visibility: hidden !important;
}

@media (min-width: 576px) {
  .float-sm-start {
    float: left !important;
  }
  .float-sm-end {
    float: right !important;
  }
  .float-sm-none {
    float: none !important;
  }
  .d-sm-inline {
    display: inline !important;
  }
  .d-sm-inline-block {
    display: inline-block !important;
  }
  .d-sm-block {
    display: block !important;
  }
  .d-sm-grid {
    display: grid !important;
  }
  .d-sm-table {
    display: table !important;
  }
  .d-sm-table-row {
    display: table-row !important;
  }
  .d-sm-table-cell {
    display: table-cell !important;
  }
  .d-sm-flex {
    display: -webkit-box !important;
    display: -ms-flexbox !important;
    display: flex !important;
  }
  .d-sm-inline-flex {
    display: -webkit-inline-box !important;
    display: -ms-inline-flexbox !important;
    display: inline-flex !important;
  }
  .d-sm-none {
    display: none !important;
  }
  .flex-sm-fill {
    -webkit-box-flex: 1 !important;
        -ms-flex: 1 1 auto !important;
            flex: 1 1 auto !important;
  }
  .flex-sm-row {
    -webkit-box-orient: horizontal !important;
    -webkit-box-direction: normal !important;
        -ms-flex-direction: row !important;
            flex-direction: row !important;
  }
  .flex-sm-column {
    -webkit-box-orient: vertical !important;
    -webkit-box-direction: normal !important;
        -ms-flex-direction: column !important;
            flex-direction: column !important;
  }
  .flex-sm-row-reverse {
    -webkit-box-orient: horizontal !important;
    -webkit-box-direction: reverse !important;
        -ms-flex-direction: row-reverse !important;
            flex-direction: row-reverse !important;
  }
  .flex-sm-column-reverse {
    -webkit-box-orient: vertical !important;
    -webkit-box-direction: reverse !important;
        -ms-flex-direction: column-reverse !important;
            flex-direction: column-reverse !important;
  }
  .flex-sm-grow-0 {
    -webkit-box-flex: 0 !important;
        -ms-flex-positive: 0 !important;
            flex-grow: 0 !important;
  }
  .flex-sm-grow-1 {
    -webkit-box-flex: 1 !important;
        -ms-flex-positive: 1 !important;
            flex-grow: 1 !important;
  }
  .flex-sm-shrink-0 {
    -ms-flex-negative: 0 !important;
        flex-shrink: 0 !important;
  }
  .flex-sm-shrink-1 {
    -ms-flex-negative: 1 !important;
        flex-shrink: 1 !important;
  }
  .flex-sm-wrap {
    -ms-flex-wrap: wrap !important;
        flex-wrap: wrap !important;
  }
  .flex-sm-nowrap {
    -ms-flex-wrap: nowrap !important;
        flex-wrap: nowrap !important;
  }
  .flex-sm-wrap-reverse {
    -ms-flex-wrap: wrap-reverse !important;
        flex-wrap: wrap-reverse !important;
  }
  .justify-content-sm-start {
    -webkit-box-pack: start !important;
        -ms-flex-pack: start !important;
            justify-content: flex-start !important;
  }
  .justify-content-sm-end {
    -webkit-box-pack: end !important;
        -ms-flex-pack: end !important;
            justify-content: flex-end !important;
  }
  .justify-content-sm-center {
    -webkit-box-pack: center !important;
        -ms-flex-pack: center !important;
            justify-content: center !important;
  }
  .justify-content-sm-between {
    -webkit-box-pack: justify !important;
        -ms-flex-pack: justify !important;
            justify-content: space-between !important;
  }
  .justify-content-sm-around {
    -ms-flex-pack: distribute !important;
        justify-content: space-around !important;
  }
  .justify-content-sm-evenly {
    -webkit-box-pack: space-evenly !important;
        -ms-flex-pack: space-evenly !important;
            justify-content: space-evenly !important;
  }
  .align-items-sm-start {
    -webkit-box-align: start !important;
        -ms-flex-align: start !important;
            align-items: flex-start !important;
  }
  .align-items-sm-end {
    -webkit-box-align: end !important;
        -ms-flex-align: end !important;
            align-items: flex-end !important;
  }
  .align-items-sm-center {
    -webkit-box-align: center !important;
        -ms-flex-align: center !important;
            align-items: center !important;
  }
  .align-items-sm-baseline {
    -webkit-box-align: baseline !important;
        -ms-flex-align: baseline !important;
            align-items: baseline !important;
  }
  .align-items-sm-stretch {
    -webkit-box-align: stretch !important;
        -ms-flex-align: stretch !important;
            align-items: stretch !important;
  }
  .align-content-sm-start {
    -ms-flex-line-pack: start !important;
        align-content: flex-start !important;
  }
  .align-content-sm-end {
    -ms-flex-line-pack: end !important;
        align-content: flex-end !important;
  }
  .align-content-sm-center {
    -ms-flex-line-pack: center !important;
        align-content: center !important;
  }
  .align-content-sm-between {
    -ms-flex-line-pack: justify !important;
        align-content: space-between !important;
  }
  .align-content-sm-around {
    -ms-flex-line-pack: distribute !important;
        align-content: space-around !important;
  }
  .align-content-sm-stretch {
    -ms-flex-line-pack: stretch !important;
        align-content: stretch !important;
  }
  .align-self-sm-auto {
    -ms-flex-item-align: auto !important;
        align-self: auto !important;
  }
  .align-self-sm-start {
    -ms-flex-item-align: start !important;
        align-self: flex-start !important;
  }
  .align-self-sm-end {
    -ms-flex-item-align: end !important;
        align-self: flex-end !important;
  }
  .align-self-sm-center {
    -ms-flex-item-align: center !important;
        align-self: center !important;
  }
  .align-self-sm-baseline {
    -ms-flex-item-align: baseline !important;
        align-self: baseline !important;
  }
  .align-self-sm-stretch {
    -ms-flex-item-align: stretch !important;
        align-self: stretch !important;
  }
  .order-sm-first {
    -webkit-box-ordinal-group: 0 !important;
        -ms-flex-order: -1 !important;
            order: -1 !important;
  }
  .order-sm-0 {
    -webkit-box-ordinal-group: 1 !important;
        -ms-flex-order: 0 !important;
            order: 0 !important;
  }
  .order-sm-1 {
    -webkit-box-ordinal-group: 2 !important;
        -ms-flex-order: 1 !important;
            order: 1 !important;
  }
  .order-sm-2 {
    -webkit-box-ordinal-group: 3 !important;
        -ms-flex-order: 2 !important;
            order: 2 !important;
  }
  .order-sm-3 {
    -webkit-box-ordinal-group: 4 !important;
        -ms-flex-order: 3 !important;
            order: 3 !important;
  }
  .order-sm-4 {
    -webkit-box-ordinal-group: 5 !important;
        -ms-flex-order: 4 !important;
            order: 4 !important;
  }
  .order-sm-5 {
    -webkit-box-ordinal-group: 6 !important;
        -ms-flex-order: 5 !important;
            order: 5 !important;
  }
  .order-sm-last {
    -webkit-box-ordinal-group: 7 !important;
        -ms-flex-order: 6 !important;
            order: 6 !important;
  }
  .m-sm-0 {
    margin: 0 !important;
  }
  .m-sm-1 {
    margin: 0.25rem !important;
  }
  .m-sm-2 {
    margin: 0.5rem !important;
  }
  .m-sm-3 {
    margin: 1rem !important;
  }
  .m-sm-4 {
    margin: 1.5rem !important;
  }
  .m-sm-5 {
    margin: 3rem !important;
  }
  .m-sm-auto {
    margin: auto !important;
  }
  .mx-sm-0 {
    margin-right: 0 !important;
    margin-left: 0 !important;
  }
  .mx-sm-1 {
    margin-right: 0.25rem !important;
    margin-left: 0.25rem !important;
  }
  .mx-sm-2 {
    margin-right: 0.5rem !important;
    margin-left: 0.5rem !important;
  }
  .mx-sm-3 {
    margin-right: 1rem !important;
    margin-left: 1rem !important;
  }
  .mx-sm-4 {
    margin-right: 1.5rem !important;
    margin-left: 1.5rem !important;
  }
  .mx-sm-5 {
    margin-right: 3rem !important;
    margin-left: 3rem !important;
  }
  .mx-sm-auto {
    margin-right: auto !important;
    margin-left: auto !important;
  }
  .my-sm-0 {
    margin-top: 0 !important;
    margin-bottom: 0 !important;
  }
  .my-sm-1 {
    margin-top: 0.25rem !important;
    margin-bottom: 0.25rem !important;
  }
  .my-sm-2 {
    margin-top: 0.5rem !important;
    margin-bottom: 0.5rem !important;
  }
  .my-sm-3 {
    margin-top: 1rem !important;
    margin-bottom: 1rem !important;
  }
  .my-sm-4 {
    margin-top: 1.5rem !important;
    margin-bottom: 1.5rem !important;
  }
  .my-sm-5 {
    margin-top: 3rem !important;
    margin-bottom: 3rem !important;
  }
  .my-sm-auto {
    margin-top: auto !important;
    margin-bottom: auto !important;
  }
  .mt-sm-0 {
    margin-top: 0 !important;
  }
  .mt-sm-1 {
    margin-top: 0.25rem !important;
  }
  .mt-sm-2 {
    margin-top: 0.5rem !important;
  }
  .mt-sm-3 {
    margin-top: 1rem !important;
  }
  .mt-sm-4 {
    margin-top: 1.5rem !important;
  }
  .mt-sm-5 {
    margin-top: 3rem !important;
  }
  .mt-sm-auto {
    margin-top: auto !important;
  }
  .me-sm-0 {
    margin-right: 0 !important;
  }
  .me-sm-1 {
    margin-right: 0.25rem !important;
  }
  .me-sm-2 {
    margin-right: 0.5rem !important;
  }
  .me-sm-3 {
    margin-right: 1rem !important;
  }
  .me-sm-4 {
    margin-right: 1.5rem !important;
  }
  .me-sm-5 {
    margin-right: 3rem !important;
  }
  .me-sm-auto {
    margin-right: auto !important;
  }
  .mb-sm-0 {
    margin-bottom: 0 !important;
  }
  .mb-sm-1 {
    margin-bottom: 0.25rem !important;
  }
  .mb-sm-2 {
    margin-bottom: 0.5rem !important;
  }
  .mb-sm-3 {
    margin-bottom: 1rem !important;
  }
  .mb-sm-4 {
    margin-bottom: 1.5rem !important;
  }
  .mb-sm-5 {
    margin-bottom: 3rem !important;
  }
  .mb-sm-auto {
    margin-bottom: auto !important;
  }
  .ms-sm-0 {
    margin-left: 0 !important;
  }
  .ms-sm-1 {
    margin-left: 0.25rem !important;
  }
  .ms-sm-2 {
    margin-left: 0.5rem !important;
  }
  .ms-sm-3 {
    margin-left: 1rem !important;
  }
  .ms-sm-4 {
    margin-left: 1.5rem !important;
  }
  .ms-sm-5 {
    margin-left: 3rem !important;
  }
  .ms-sm-auto {
    margin-left: auto !important;
  }
  .p-sm-0 {
    padding: 0 !important;
  }
  .p-sm-1 {
    padding: 0.25rem !important;
  }
  .p-sm-2 {
    padding: 0.5rem !important;
  }
  .p-sm-3 {
    padding: 1rem !important;
  }
  .p-sm-4 {
    padding: 1.5rem !important;
  }
  .p-sm-5 {
    padding: 3rem !important;
  }
  .px-sm-0 {
    padding-right: 0 !important;
    padding-left: 0 !important;
  }
  .px-sm-1 {
    padding-right: 0.25rem !important;
    padding-left: 0.25rem !important;
  }
  .px-sm-2 {
    padding-right: 0.5rem !important;
    padding-left: 0.5rem !important;
  }
  .px-sm-3 {
    padding-right: 1rem !important;
    padding-left: 1rem !important;
  }
  .px-sm-4 {
    padding-right: 1.5rem !important;
    padding-left: 1.5rem !important;
  }
  .px-sm-5 {
    padding-right: 3rem !important;
    padding-left: 3rem !important;
  }
  .py-sm-0 {
    padding-top: 0 !important;
    padding-bottom: 0 !important;
  }
  .py-sm-1 {
    padding-top: 0.25rem !important;
    padding-bottom: 0.25rem !important;
  }
  .py-sm-2 {
    padding-top: 0.5rem !important;
    padding-bottom: 0.5rem !important;
  }
  .py-sm-3 {
    padding-top: 1rem !important;
    padding-bottom: 1rem !important;
  }
  .py-sm-4 {
    padding-top: 1.5rem !important;
    padding-bottom: 1.5rem !important;
  }
  .py-sm-5 {
    padding-top: 3rem !important;
    padding-bottom: 3rem !important;
  }
  .pt-sm-0 {
    padding-top: 0 !important;
  }
  .pt-sm-1 {
    padding-top: 0.25rem !important;
  }
  .pt-sm-2 {
    padding-top: 0.5rem !important;
  }
  .pt-sm-3 {
    padding-top: 1rem !important;
  }
  .pt-sm-4 {
    padding-top: 1.5rem !important;
  }
  .pt-sm-5 {
    padding-top: 3rem !important;
  }
  .pe-sm-0 {
    padding-right: 0 !important;
  }
  .pe-sm-1 {
    padding-right: 0.25rem !important;
  }
  .pe-sm-2 {
    padding-right: 0.5rem !important;
  }
  .pe-sm-3 {
    padding-right: 1rem !important;
  }
  .pe-sm-4 {
    padding-right: 1.5rem !important;
  }
  .pe-sm-5 {
    padding-right: 3rem !important;
  }
  .pb-sm-0 {
    padding-bottom: 0 !important;
  }
  .pb-sm-1 {
    padding-bottom: 0.25rem !important;
  }
  .pb-sm-2 {
    padding-bottom: 0.5rem !important;
  }
  .pb-sm-3 {
    padding-bottom: 1rem !important;
  }
  .pb-sm-4 {
    padding-bottom: 1.5rem !important;
  }
  .pb-sm-5 {
    padding-bottom: 3rem !important;
  }
  .ps-sm-0 {
    padding-left: 0 !important;
  }
  .ps-sm-1 {
    padding-left: 0.25rem !important;
  }
  .ps-sm-2 {
    padding-left: 0.5rem !important;
  }
  .ps-sm-3 {
    padding-left: 1rem !important;
  }
  .ps-sm-4 {
    padding-left: 1.5rem !important;
  }
  .ps-sm-5 {
    padding-left: 3rem !important;
  }
  .gap-sm-0 {
    gap: 0 !important;
  }
  .gap-sm-1 {
    gap: 0.25rem !important;
  }
  .gap-sm-2 {
    gap: 0.5rem !important;
  }
  .gap-sm-3 {
    gap: 1rem !important;
  }
  .gap-sm-4 {
    gap: 1.5rem !important;
  }
  .gap-sm-5 {
    gap: 3rem !important;
  }
  .text-sm-start {
    text-align: left !important;
  }
  .text-sm-end {
    text-align: right !important;
  }
  .text-sm-center {
    text-align: center !important;
  }
}
@media (min-width: 768px) {
  .float-md-start {
    float: left !important;
  }
  .float-md-end {
    float: right !important;
  }
  .float-md-none {
    float: none !important;
  }
  .d-md-inline {
    display: inline !important;
  }
  .d-md-inline-block {
    display: inline-block !important;
  }
  .d-md-block {
    display: block !important;
  }
  .d-md-grid {
    display: grid !important;
  }
  .d-md-table {
    display: table !important;
  }
  .d-md-table-row {
    display: table-row !important;
  }
  .d-md-table-cell {
    display: table-cell !important;
  }
  .d-md-flex {
    display: -webkit-box !important;
    display: -ms-flexbox !important;
    display: flex !important;
  }
  .d-md-inline-flex {
    display: -webkit-inline-box !important;
    display: -ms-inline-flexbox !important;
    display: inline-flex !important;
  }
  .d-md-none {
    display: none !important;
  }
  .flex-md-fill {
    -webkit-box-flex: 1 !important;
        -ms-flex: 1 1 auto !important;
            flex: 1 1 auto !important;
  }
  .flex-md-row {
    -webkit-box-orient: horizontal !important;
    -webkit-box-direction: normal !important;
        -ms-flex-direction: row !important;
            flex-direction: row !important;
  }
  .flex-md-column {
    -webkit-box-orient: vertical !important;
    -webkit-box-direction: normal !important;
        -ms-flex-direction: column !important;
            flex-direction: column !important;
  }
  .flex-md-row-reverse {
    -webkit-box-orient: horizontal !important;
    -webkit-box-direction: reverse !important;
        -ms-flex-direction: row-reverse !important;
            flex-direction: row-reverse !important;
  }
  .flex-md-column-reverse {
    -webkit-box-orient: vertical !important;
    -webkit-box-direction: reverse !important;
        -ms-flex-direction: column-reverse !important;
            flex-direction: column-reverse !important;
  }
  .flex-md-grow-0 {
    -webkit-box-flex: 0 !important;
        -ms-flex-positive: 0 !important;
            flex-grow: 0 !important;
  }
  .flex-md-grow-1 {
    -webkit-box-flex: 1 !important;
        -ms-flex-positive: 1 !important;
            flex-grow: 1 !important;
  }
  .flex-md-shrink-0 {
    -ms-flex-negative: 0 !important;
        flex-shrink: 0 !important;
  }
  .flex-md-shrink-1 {
    -ms-flex-negative: 1 !important;
        flex-shrink: 1 !important;
  }
  .flex-md-wrap {
    -ms-flex-wrap: wrap !important;
        flex-wrap: wrap !important;
  }
  .flex-md-nowrap {
    -ms-flex-wrap: nowrap !important;
        flex-wrap: nowrap !important;
  }
  .flex-md-wrap-reverse {
    -ms-flex-wrap: wrap-reverse !important;
        flex-wrap: wrap-reverse !important;
  }
  .justify-content-md-start {
    -webkit-box-pack: start !important;
        -ms-flex-pack: start !important;
            justify-content: flex-start !important;
  }
  .justify-content-md-end {
    -webkit-box-pack: end !important;
        -ms-flex-pack: end !important;
            justify-content: flex-end !important;
  }
  .justify-content-md-center {
    -webkit-box-pack: center !important;
        -ms-flex-pack: center !important;
            justify-content: center !important;
  }
  .justify-content-md-between {
    -webkit-box-pack: justify !important;
        -ms-flex-pack: justify !important;
            justify-content: space-between !important;
  }
  .justify-content-md-around {
    -ms-flex-pack: distribute !important;
        justify-content: space-around !important;
  }
  .justify-content-md-evenly {
    -webkit-box-pack: space-evenly !important;
        -ms-flex-pack: space-evenly !important;
            justify-content: space-evenly !important;
  }
  .align-items-md-start {
    -webkit-box-align: start !important;
        -ms-flex-align: start !important;
            align-items: flex-start !important;
  }
  .align-items-md-end {
    -webkit-box-align: end !important;
        -ms-flex-align: end !important;
            align-items: flex-end !important;
  }
  .align-items-md-center {
    -webkit-box-align: center !important;
        -ms-flex-align: center !important;
            align-items: center !important;
  }
  .align-items-md-baseline {
    -webkit-box-align: baseline !important;
        -ms-flex-align: baseline !important;
            align-items: baseline !important;
  }
  .align-items-md-stretch {
    -webkit-box-align: stretch !important;
        -ms-flex-align: stretch !important;
            align-items: stretch !important;
  }
  .align-content-md-start {
    -ms-flex-line-pack: start !important;
        align-content: flex-start !important;
  }
  .align-content-md-end {
    -ms-flex-line-pack: end !important;
        align-content: flex-end !important;
  }
  .align-content-md-center {
    -ms-flex-line-pack: center !important;
        align-content: center !important;
  }
  .align-content-md-between {
    -ms-flex-line-pack: justify !important;
        align-content: space-between !important;
  }
  .align-content-md-around {
    -ms-flex-line-pack: distribute !important;
        align-content: space-around !important;
  }
  .align-content-md-stretch {
    -ms-flex-line-pack: stretch !important;
        align-content: stretch !important;
  }
  .align-self-md-auto {
    -ms-flex-item-align: auto !important;
        align-self: auto !important;
  }
  .align-self-md-start {
    -ms-flex-item-align: start !important;
        align-self: flex-start !important;
  }
  .align-self-md-end {
    -ms-flex-item-align: end !important;
        align-self: flex-end !important;
  }
  .align-self-md-center {
    -ms-flex-item-align: center !important;
        align-self: center !important;
  }
  .align-self-md-baseline {
    -ms-flex-item-align: baseline !important;
        align-self: baseline !important;
  }
  .align-self-md-stretch {
    -ms-flex-item-align: stretch !important;
        align-self: stretch !important;
  }
  .order-md-first {
    -webkit-box-ordinal-group: 0 !important;
        -ms-flex-order: -1 !important;
            order: -1 !important;
  }
  .order-md-0 {
    -webkit-box-ordinal-group: 1 !important;
        -ms-flex-order: 0 !important;
            order: 0 !important;
  }
  .order-md-1 {
    -webkit-box-ordinal-group: 2 !important;
        -ms-flex-order: 1 !important;
            order: 1 !important;
  }
  .order-md-2 {
    -webkit-box-ordinal-group: 3 !important;
        -ms-flex-order: 2 !important;
            order: 2 !important;
  }
  .order-md-3 {
    -webkit-box-ordinal-group: 4 !important;
        -ms-flex-order: 3 !important;
            order: 3 !important;
  }
  .order-md-4 {
    -webkit-box-ordinal-group: 5 !important;
        -ms-flex-order: 4 !important;
            order: 4 !important;
  }
  .order-md-5 {
    -webkit-box-ordinal-group: 6 !important;
        -ms-flex-order: 5 !important;
            order: 5 !important;
  }
  .order-md-last {
    -webkit-box-ordinal-group: 7 !important;
        -ms-flex-order: 6 !important;
            order: 6 !important;
  }
  .m-md-0 {
    margin: 0 !important;
  }
  .m-md-1 {
    margin: 0.25rem !important;
  }
  .m-md-2 {
    margin: 0.5rem !important;
  }
  .m-md-3 {
    margin: 1rem !important;
  }
  .m-md-4 {
    margin: 1.5rem !important;
  }
  .m-md-5 {
    margin: 3rem !important;
  }
  .m-md-auto {
    margin: auto !important;
  }
  .mx-md-0 {
    margin-right: 0 !important;
    margin-left: 0 !important;
  }
  .mx-md-1 {
    margin-right: 0.25rem !important;
    margin-left: 0.25rem !important;
  }
  .mx-md-2 {
    margin-right: 0.5rem !important;
    margin-left: 0.5rem !important;
  }
  .mx-md-3 {
    margin-right: 1rem !important;
    margin-left: 1rem !important;
  }
  .mx-md-4 {
    margin-right: 1.5rem !important;
    margin-left: 1.5rem !important;
  }
  .mx-md-5 {
    margin-right: 3rem !important;
    margin-left: 3rem !important;
  }
  .mx-md-auto {
    margin-right: auto !important;
    margin-left: auto !important;
  }
  .my-md-0 {
    margin-top: 0 !important;
    margin-bottom: 0 !important;
  }
  .my-md-1 {
    margin-top: 0.25rem !important;
    margin-bottom: 0.25rem !important;
  }
  .my-md-2 {
    margin-top: 0.5rem !important;
    margin-bottom: 0.5rem !important;
  }
  .my-md-3 {
    margin-top: 1rem !important;
    margin-bottom: 1rem !important;
  }
  .my-md-4 {
    margin-top: 1.5rem !important;
    margin-bottom: 1.5rem !important;
  }
  .my-md-5 {
    margin-top: 3rem !important;
    margin-bottom: 3rem !important;
  }
  .my-md-auto {
    margin-top: auto !important;
    margin-bottom: auto !important;
  }
  .mt-md-0 {
    margin-top: 0 !important;
  }
  .mt-md-1 {
    margin-top: 0.25rem !important;
  }
  .mt-md-2 {
    margin-top: 0.5rem !important;
  }
  .mt-md-3 {
    margin-top: 1rem !important;
  }
  .mt-md-4 {
    margin-top: 1.5rem !important;
  }
  .mt-md-5 {
    margin-top: 3rem !important;
  }
  .mt-md-auto {
    margin-top: auto !important;
  }
  .me-md-0 {
    margin-right: 0 !important;
  }
  .me-md-1 {
    margin-right: 0.25rem !important;
  }
  .me-md-2 {
    margin-right: 0.5rem !important;
  }
  .me-md-3 {
    margin-right: 1rem !important;
  }
  .me-md-4 {
    margin-right: 1.5rem !important;
  }
  .me-md-5 {
    margin-right: 3rem !important;
  }
  .me-md-auto {
    margin-right: auto !important;
  }
  .mb-md-0 {
    margin-bottom: 0 !important;
  }
  .mb-md-1 {
    margin-bottom: 0.25rem !important;
  }
  .mb-md-2 {
    margin-bottom: 0.5rem !important;
  }
  .mb-md-3 {
    margin-bottom: 1rem !important;
  }
  .mb-md-4 {
    margin-bottom: 1.5rem !important;
  }
  .mb-md-5 {
    margin-bottom: 3rem !important;
  }
  .mb-md-auto {
    margin-bottom: auto !important;
  }
  .ms-md-0 {
    margin-left: 0 !important;
  }
  .ms-md-1 {
    margin-left: 0.25rem !important;
  }
  .ms-md-2 {
    margin-left: 0.5rem !important;
  }
  .ms-md-3 {
    margin-left: 1rem !important;
  }
  .ms-md-4 {
    margin-left: 1.5rem !important;
  }
  .ms-md-5 {
    margin-left: 3rem !important;
  }
  .ms-md-auto {
    margin-left: auto !important;
  }
  .p-md-0 {
    padding: 0 !important;
  }
  .p-md-1 {
    padding: 0.25rem !important;
  }
  .p-md-2 {
    padding: 0.5rem !important;
  }
  .p-md-3 {
    padding: 1rem !important;
  }
  .p-md-4 {
    padding: 1.5rem !important;
  }
  .p-md-5 {
    padding: 3rem !important;
  }
  .px-md-0 {
    padding-right: 0 !important;
    padding-left: 0 !important;
  }
  .px-md-1 {
    padding-right: 0.25rem !important;
    padding-left: 0.25rem !important;
  }
  .px-md-2 {
    padding-right: 0.5rem !important;
    padding-left: 0.5rem !important;
  }
  .px-md-3 {
    padding-right: 1rem !important;
    padding-left: 1rem !important;
  }
  .px-md-4 {
    padding-right: 1.5rem !important;
    padding-left: 1.5rem !important;
  }
  .px-md-5 {
    padding-right: 3rem !important;
    padding-left: 3rem !important;
  }
  .py-md-0 {
    padding-top: 0 !important;
    padding-bottom: 0 !important;
  }
  .py-md-1 {
    padding-top: 0.25rem !important;
    padding-bottom: 0.25rem !important;
  }
  .py-md-2 {
    padding-top: 0.5rem !important;
    padding-bottom: 0.5rem !important;
  }
  .py-md-3 {
    padding-top: 1rem !important;
    padding-bottom: 1rem !important;
  }
  .py-md-4 {
    padding-top: 1.5rem !important;
    padding-bottom: 1.5rem !important;
  }
  .py-md-5 {
    padding-top: 3rem !important;
    padding-bottom: 3rem !important;
  }
  .pt-md-0 {
    padding-top: 0 !important;
  }
  .pt-md-1 {
    padding-top: 0.25rem !important;
  }
  .pt-md-2 {
    padding-top: 0.5rem !important;
  }
  .pt-md-3 {
    padding-top: 1rem !important;
  }
  .pt-md-4 {
    padding-top: 1.5rem !important;
  }
  .pt-md-5 {
    padding-top: 3rem !important;
  }
  .pe-md-0 {
    padding-right: 0 !important;
  }
  .pe-md-1 {
    padding-right: 0.25rem !important;
  }
  .pe-md-2 {
    padding-right: 0.5rem !important;
  }
  .pe-md-3 {
    padding-right: 1rem !important;
  }
  .pe-md-4 {
    padding-right: 1.5rem !important;
  }
  .pe-md-5 {
    padding-right: 3rem !important;
  }
  .pb-md-0 {
    padding-bottom: 0 !important;
  }
  .pb-md-1 {
    padding-bottom: 0.25rem !important;
  }
  .pb-md-2 {
    padding-bottom: 0.5rem !important;
  }
  .pb-md-3 {
    padding-bottom: 1rem !important;
  }
  .pb-md-4 {
    padding-bottom: 1.5rem !important;
  }
  .pb-md-5 {
    padding-bottom: 3rem !important;
  }
  .ps-md-0 {
    padding-left: 0 !important;
  }
  .ps-md-1 {
    padding-left: 0.25rem !important;
  }
  .ps-md-2 {
    padding-left: 0.5rem !important;
  }
  .ps-md-3 {
    padding-left: 1rem !important;
  }
  .ps-md-4 {
    padding-left: 1.5rem !important;
  }
  .ps-md-5 {
    padding-left: 3rem !important;
  }
  .gap-md-0 {
    gap: 0 !important;
  }
  .gap-md-1 {
    gap: 0.25rem !important;
  }
  .gap-md-2 {
    gap: 0.5rem !important;
  }
  .gap-md-3 {
    gap: 1rem !important;
  }
  .gap-md-4 {
    gap: 1.5rem !important;
  }
  .gap-md-5 {
    gap: 3rem !important;
  }
  .text-md-start {
    text-align: left !important;
  }
  .text-md-end {
    text-align: right !important;
  }
  .text-md-center {
    text-align: center !important;
  }
}
@media (min-width: 992px) {
  .float-lg-start {
    float: left !important;
  }
  .float-lg-end {
    float: right !important;
  }
  .float-lg-none {
    float: none !important;
  }
  .d-lg-inline {
    display: inline !important;
  }
  .d-lg-inline-block {
    display: inline-block !important;
  }
  .d-lg-block {
    display: block !important;
  }
  .d-lg-grid {
    display: grid !important;
  }
  .d-lg-table {
    display: table !important;
  }
  .d-lg-table-row {
    display: table-row !important;
  }
  .d-lg-table-cell {
    display: table-cell !important;
  }
  .d-lg-flex {
    display: -webkit-box !important;
    display: -ms-flexbox !important;
    display: flex !important;
  }
  .d-lg-inline-flex {
    display: -webkit-inline-box !important;
    display: -ms-inline-flexbox !important;
    display: inline-flex !important;
  }
  .d-lg-none {
    display: none !important;
  }
  .flex-lg-fill {
    -webkit-box-flex: 1 !important;
        -ms-flex: 1 1 auto !important;
            flex: 1 1 auto !important;
  }
  .flex-lg-row {
    -webkit-box-orient: horizontal !important;
    -webkit-box-direction: normal !important;
        -ms-flex-direction: row !important;
            flex-direction: row !important;
  }
  .flex-lg-column {
    -webkit-box-orient: vertical !important;
    -webkit-box-direction: normal !important;
        -ms-flex-direction: column !important;
            flex-direction: column !important;
  }
  .flex-lg-row-reverse {
    -webkit-box-orient: horizontal !important;
    -webkit-box-direction: reverse !important;
        -ms-flex-direction: row-reverse !important;
            flex-direction: row-reverse !important;
  }
  .flex-lg-column-reverse {
    -webkit-box-orient: vertical !important;
    -webkit-box-direction: reverse !important;
        -ms-flex-direction: column-reverse !important;
            flex-direction: column-reverse !important;
  }
  .flex-lg-grow-0 {
    -webkit-box-flex: 0 !important;
        -ms-flex-positive: 0 !important;
            flex-grow: 0 !important;
  }
  .flex-lg-grow-1 {
    -webkit-box-flex: 1 !important;
        -ms-flex-positive: 1 !important;
            flex-grow: 1 !important;
  }
  .flex-lg-shrink-0 {
    -ms-flex-negative: 0 !important;
        flex-shrink: 0 !important;
  }
  .flex-lg-shrink-1 {
    -ms-flex-negative: 1 !important;
        flex-shrink: 1 !important;
  }
  .flex-lg-wrap {
    -ms-flex-wrap: wrap !important;
        flex-wrap: wrap !important;
  }
  .flex-lg-nowrap {
    -ms-flex-wrap: nowrap !important;
        flex-wrap: nowrap !important;
  }
  .flex-lg-wrap-reverse {
    -ms-flex-wrap: wrap-reverse !important;
        flex-wrap: wrap-reverse !important;
  }
  .justify-content-lg-start {
    -webkit-box-pack: start !important;
        -ms-flex-pack: start !important;
            justify-content: flex-start !important;
  }
  .justify-content-lg-end {
    -webkit-box-pack: end !important;
        -ms-flex-pack: end !important;
            justify-content: flex-end !important;
  }
  .justify-content-lg-center {
    -webkit-box-pack: center !important;
        -ms-flex-pack: center !important;
            justify-content: center !important;
  }
  .justify-content-lg-between {
    -webkit-box-pack: justify !important;
        -ms-flex-pack: justify !important;
            justify-content: space-between !important;
  }
  .justify-content-lg-around {
    -ms-flex-pack: distribute !important;
        justify-content: space-around !important;
  }
  .justify-content-lg-evenly {
    -webkit-box-pack: space-evenly !important;
        -ms-flex-pack: space-evenly !important;
            justify-content: space-evenly !important;
  }
  .align-items-lg-start {
    -webkit-box-align: start !important;
        -ms-flex-align: start !important;
            align-items: flex-start !important;
  }
  .align-items-lg-end {
    -webkit-box-align: end !important;
        -ms-flex-align: end !important;
            align-items: flex-end !important;
  }
  .align-items-lg-center {
    -webkit-box-align: center !important;
        -ms-flex-align: center !important;
            align-items: center !important;
  }
  .align-items-lg-baseline {
    -webkit-box-align: baseline !important;
        -ms-flex-align: baseline !important;
            align-items: baseline !important;
  }
  .align-items-lg-stretch {
    -webkit-box-align: stretch !important;
        -ms-flex-align: stretch !important;
            align-items: stretch !important;
  }
  .align-content-lg-start {
    -ms-flex-line-pack: start !important;
        align-content: flex-start !important;
  }
  .align-content-lg-end {
    -ms-flex-line-pack: end !important;
        align-content: flex-end !important;
  }
  .align-content-lg-center {
    -ms-flex-line-pack: center !important;
        align-content: center !important;
  }
  .align-content-lg-between {
    -ms-flex-line-pack: justify !important;
        align-content: space-between !important;
  }
  .align-content-lg-around {
    -ms-flex-line-pack: distribute !important;
        align-content: space-around !important;
  }
  .align-content-lg-stretch {
    -ms-flex-line-pack: stretch !important;
        align-content: stretch !important;
  }
  .align-self-lg-auto {
    -ms-flex-item-align: auto !important;
        align-self: auto !important;
  }
  .align-self-lg-start {
    -ms-flex-item-align: start !important;
        align-self: flex-start !important;
  }
  .align-self-lg-end {
    -ms-flex-item-align: end !important;
        align-self: flex-end !important;
  }
  .align-self-lg-center {
    -ms-flex-item-align: center !important;
        align-self: center !important;
  }
  .align-self-lg-baseline {
    -ms-flex-item-align: baseline !important;
        align-self: baseline !important;
  }
  .align-self-lg-stretch {
    -ms-flex-item-align: stretch !important;
        align-self: stretch !important;
  }
  .order-lg-first {
    -webkit-box-ordinal-group: 0 !important;
        -ms-flex-order: -1 !important;
            order: -1 !important;
  }
  .order-lg-0 {
    -webkit-box-ordinal-group: 1 !important;
        -ms-flex-order: 0 !important;
            order: 0 !important;
  }
  .order-lg-1 {
    -webkit-box-ordinal-group: 2 !important;
        -ms-flex-order: 1 !important;
            order: 1 !important;
  }
  .order-lg-2 {
    -webkit-box-ordinal-group: 3 !important;
        -ms-flex-order: 2 !important;
            order: 2 !important;
  }
  .order-lg-3 {
    -webkit-box-ordinal-group: 4 !important;
        -ms-flex-order: 3 !important;
            order: 3 !important;
  }
  .order-lg-4 {
    -webkit-box-ordinal-group: 5 !important;
        -ms-flex-order: 4 !important;
            order: 4 !important;
  }
  .order-lg-5 {
    -webkit-box-ordinal-group: 6 !important;
        -ms-flex-order: 5 !important;
            order: 5 !important;
  }
  .order-lg-last {
    -webkit-box-ordinal-group: 7 !important;
        -ms-flex-order: 6 !important;
            order: 6 !important;
  }
  .m-lg-0 {
    margin: 0 !important;
  }
  .m-lg-1 {
    margin: 0.25rem !important;
  }
  .m-lg-2 {
    margin: 0.5rem !important;
  }
  .m-lg-3 {
    margin: 1rem !important;
  }
  .m-lg-4 {
    margin: 1.5rem !important;
  }
  .m-lg-5 {
    margin: 3rem !important;
  }
  .m-lg-auto {
    margin: auto !important;
  }
  .mx-lg-0 {
    margin-right: 0 !important;
    margin-left: 0 !important;
  }
  .mx-lg-1 {
    margin-right: 0.25rem !important;
    margin-left: 0.25rem !important;
  }
  .mx-lg-2 {
    margin-right: 0.5rem !important;
    margin-left: 0.5rem !important;
  }
  .mx-lg-3 {
    margin-right: 1rem !important;
    margin-left: 1rem !important;
  }
  .mx-lg-4 {
    margin-right: 1.5rem !important;
    margin-left: 1.5rem !important;
  }
  .mx-lg-5 {
    margin-right: 3rem !important;
    margin-left: 3rem !important;
  }
  .mx-lg-auto {
    margin-right: auto !important;
    margin-left: auto !important;
  }
  .my-lg-0 {
    margin-top: 0 !important;
    margin-bottom: 0 !important;
  }
  .my-lg-1 {
    margin-top: 0.25rem !important;
    margin-bottom: 0.25rem !important;
  }
  .my-lg-2 {
    margin-top: 0.5rem !important;
    margin-bottom: 0.5rem !important;
  }
  .my-lg-3 {
    margin-top: 1rem !important;
    margin-bottom: 1rem !important;
  }
  .my-lg-4 {
    margin-top: 1.5rem !important;
    margin-bottom: 1.5rem !important;
  }
  .my-lg-5 {
    margin-top: 3rem !important;
    margin-bottom: 3rem !important;
  }
  .my-lg-auto {
    margin-top: auto !important;
    margin-bottom: auto !important;
  }
  .mt-lg-0 {
    margin-top: 0 !important;
  }
  .mt-lg-1 {
    margin-top: 0.25rem !important;
  }
  .mt-lg-2 {
    margin-top: 0.5rem !important;
  }
  .mt-lg-3 {
    margin-top: 1rem !important;
  }
  .mt-lg-4 {
    margin-top: 1.5rem !important;
  }
  .mt-lg-5 {
    margin-top: 3rem !important;
  }
  .mt-lg-auto {
    margin-top: auto !important;
  }
  .me-lg-0 {
    margin-right: 0 !important;
  }
  .me-lg-1 {
    margin-right: 0.25rem !important;
  }
  .me-lg-2 {
    margin-right: 0.5rem !important;
  }
  .me-lg-3 {
    margin-right: 1rem !important;
  }
  .me-lg-4 {
    margin-right: 1.5rem !important;
  }
  .me-lg-5 {
    margin-right: 3rem !important;
  }
  .me-lg-auto {
    margin-right: auto !important;
  }
  .mb-lg-0 {
    margin-bottom: 0 !important;
  }
  .mb-lg-1 {
    margin-bottom: 0.25rem !important;
  }
  .mb-lg-2 {
    margin-bottom: 0.5rem !important;
  }
  .mb-lg-3 {
    margin-bottom: 1rem !important;
  }
  .mb-lg-4 {
    margin-bottom: 1.5rem !important;
  }
  .mb-lg-5 {
    margin-bottom: 3rem !important;
  }
  .mb-lg-auto {
    margin-bottom: auto !important;
  }
  .ms-lg-0 {
    margin-left: 0 !important;
  }
  .ms-lg-1 {
    margin-left: 0.25rem !important;
  }
  .ms-lg-2 {
    margin-left: 0.5rem !important;
  }
  .ms-lg-3 {
    margin-left: 1rem !important;
  }
  .ms-lg-4 {
    margin-left: 1.5rem !important;
  }
  .ms-lg-5 {
    margin-left: 3rem !important;
  }
  .ms-lg-auto {
    margin-left: auto !important;
  }
  .p-lg-0 {
    padding: 0 !important;
  }
  .p-lg-1 {
    padding: 0.25rem !important;
  }
  .p-lg-2 {
    padding: 0.5rem !important;
  }
  .p-lg-3 {
    padding: 1rem !important;
  }
  .p-lg-4 {
    padding: 1.5rem !important;
  }
  .p-lg-5 {
    padding: 3rem !important;
  }
  .px-lg-0 {
    padding-right: 0 !important;
    padding-left: 0 !important;
  }
  .px-lg-1 {
    padding-right: 0.25rem !important;
    padding-left: 0.25rem !important;
  }
  .px-lg-2 {
    padding-right: 0.5rem !important;
    padding-left: 0.5rem !important;
  }
  .px-lg-3 {
    padding-right: 1rem !important;
    padding-left: 1rem !important;
  }
  .px-lg-4 {
    padding-right: 1.5rem !important;
    padding-left: 1.5rem !important;
  }
  .px-lg-5 {
    padding-right: 3rem !important;
    padding-left: 3rem !important;
  }
  .py-lg-0 {
    padding-top: 0 !important;
    padding-bottom: 0 !important;
  }
  .py-lg-1 {
    padding-top: 0.25rem !important;
    padding-bottom: 0.25rem !important;
  }
  .py-lg-2 {
    padding-top: 0.5rem !important;
    padding-bottom: 0.5rem !important;
  }
  .py-lg-3 {
    padding-top: 1rem !important;
    padding-bottom: 1rem !important;
  }
  .py-lg-4 {
    padding-top: 1.5rem !important;
    padding-bottom: 1.5rem !important;
  }
  .py-lg-5 {
    padding-top: 3rem !important;
    padding-bottom: 3rem !important;
  }
  .pt-lg-0 {
    padding-top: 0 !important;
  }
  .pt-lg-1 {
    padding-top: 0.25rem !important;
  }
  .pt-lg-2 {
    padding-top: 0.5rem !important;
  }
  .pt-lg-3 {
    padding-top: 1rem !important;
  }
  .pt-lg-4 {
    padding-top: 1.5rem !important;
  }
  .pt-lg-5 {
    padding-top: 3rem !important;
  }
  .pe-lg-0 {
    padding-right: 0 !important;
  }
  .pe-lg-1 {
    padding-right: 0.25rem !important;
  }
  .pe-lg-2 {
    padding-right: 0.5rem !important;
  }
  .pe-lg-3 {
    padding-right: 1rem !important;
  }
  .pe-lg-4 {
    padding-right: 1.5rem !important;
  }
  .pe-lg-5 {
    padding-right: 3rem !important;
  }
  .pb-lg-0 {
    padding-bottom: 0 !important;
  }
  .pb-lg-1 {
    padding-bottom: 0.25rem !important;
  }
  .pb-lg-2 {
    padding-bottom: 0.5rem !important;
  }
  .pb-lg-3 {
    padding-bottom: 1rem !important;
  }
  .pb-lg-4 {
    padding-bottom: 1.5rem !important;
  }
  .pb-lg-5 {
    padding-bottom: 3rem !important;
  }
  .ps-lg-0 {
    padding-left: 0 !important;
  }
  .ps-lg-1 {
    padding-left: 0.25rem !important;
  }
  .ps-lg-2 {
    padding-left: 0.5rem !important;
  }
  .ps-lg-3 {
    padding-left: 1rem !important;
  }
  .ps-lg-4 {
    padding-left: 1.5rem !important;
  }
  .ps-lg-5 {
    padding-left: 3rem !important;
  }
  .gap-lg-0 {
    gap: 0 !important;
  }
  .gap-lg-1 {
    gap: 0.25rem !important;
  }
  .gap-lg-2 {
    gap: 0.5rem !important;
  }
  .gap-lg-3 {
    gap: 1rem !important;
  }
  .gap-lg-4 {
    gap: 1.5rem !important;
  }
  .gap-lg-5 {
    gap: 3rem !important;
  }
  .text-lg-start {
    text-align: left !important;
  }
  .text-lg-end {
    text-align: right !important;
  }
  .text-lg-center {
    text-align: center !important;
  }
}
@media (min-width: 1200px) {
  .float-xl-start {
    float: left !important;
  }
  .float-xl-end {
    float: right !important;
  }
  .float-xl-none {
    float: none !important;
  }
  .d-xl-inline {
    display: inline !important;
  }
  .d-xl-inline-block {
    display: inline-block !important;
  }
  .d-xl-block {
    display: block !important;
  }
  .d-xl-grid {
    display: grid !important;
  }
  .d-xl-table {
    display: table !important;
  }
  .d-xl-table-row {
    display: table-row !important;
  }
  .d-xl-table-cell {
    display: table-cell !important;
  }
  .d-xl-flex {
    display: -webkit-box !important;
    display: -ms-flexbox !important;
    display: flex !important;
  }
  .d-xl-inline-flex {
    display: -webkit-inline-box !important;
    display: -ms-inline-flexbox !important;
    display: inline-flex !important;
  }
  .d-xl-none {
    display: none !important;
  }
  .flex-xl-fill {
    -webkit-box-flex: 1 !important;
        -ms-flex: 1 1 auto !important;
            flex: 1 1 auto !important;
  }
  .flex-xl-row {
    -webkit-box-orient: horizontal !important;
    -webkit-box-direction: normal !important;
        -ms-flex-direction: row !important;
            flex-direction: row !important;
  }
  .flex-xl-column {
    -webkit-box-orient: vertical !important;
    -webkit-box-direction: normal !important;
        -ms-flex-direction: column !important;
            flex-direction: column !important;
  }
  .flex-xl-row-reverse {
    -webkit-box-orient: horizontal !important;
    -webkit-box-direction: reverse !important;
        -ms-flex-direction: row-reverse !important;
            flex-direction: row-reverse !important;
  }
  .flex-xl-column-reverse {
    -webkit-box-orient: vertical !important;
    -webkit-box-direction: reverse !important;
        -ms-flex-direction: column-reverse !important;
            flex-direction: column-reverse !important;
  }
  .flex-xl-grow-0 {
    -webkit-box-flex: 0 !important;
        -ms-flex-positive: 0 !important;
            flex-grow: 0 !important;
  }
  .flex-xl-grow-1 {
    -webkit-box-flex: 1 !important;
        -ms-flex-positive: 1 !important;
            flex-grow: 1 !important;
  }
  .flex-xl-shrink-0 {
    -ms-flex-negative: 0 !important;
        flex-shrink: 0 !important;
  }
  .flex-xl-shrink-1 {
    -ms-flex-negative: 1 !important;
        flex-shrink: 1 !important;
  }
  .flex-xl-wrap {
    -ms-flex-wrap: wrap !important;
        flex-wrap: wrap !important;
  }
  .flex-xl-nowrap {
    -ms-flex-wrap: nowrap !important;
        flex-wrap: nowrap !important;
  }
  .flex-xl-wrap-reverse {
    -ms-flex-wrap: wrap-reverse !important;
        flex-wrap: wrap-reverse !important;
  }
  .justify-content-xl-start {
    -webkit-box-pack: start !important;
        -ms-flex-pack: start !important;
            justify-content: flex-start !important;
  }
  .justify-content-xl-end {
    -webkit-box-pack: end !important;
        -ms-flex-pack: end !important;
            justify-content: flex-end !important;
  }
  .justify-content-xl-center {
    -webkit-box-pack: center !important;
        -ms-flex-pack: center !important;
            justify-content: center !important;
  }
  .justify-content-xl-between {
    -webkit-box-pack: justify !important;
        -ms-flex-pack: justify !important;
            justify-content: space-between !important;
  }
  .justify-content-xl-around {
    -ms-flex-pack: distribute !important;
        justify-content: space-around !important;
  }
  .justify-content-xl-evenly {
    -webkit-box-pack: space-evenly !important;
        -ms-flex-pack: space-evenly !important;
            justify-content: space-evenly !important;
  }
  .align-items-xl-start {
    -webkit-box-align: start !important;
        -ms-flex-align: start !important;
            align-items: flex-start !important;
  }
  .align-items-xl-end {
    -webkit-box-align: end !important;
        -ms-flex-align: end !important;
            align-items: flex-end !important;
  }
  .align-items-xl-center {
    -webkit-box-align: center !important;
        -ms-flex-align: center !important;
            align-items: center !important;
  }
  .align-items-xl-baseline {
    -webkit-box-align: baseline !important;
        -ms-flex-align: baseline !important;
            align-items: baseline !important;
  }
  .align-items-xl-stretch {
    -webkit-box-align: stretch !important;
        -ms-flex-align: stretch !important;
            align-items: stretch !important;
  }
  .align-content-xl-start {
    -ms-flex-line-pack: start !important;
        align-content: flex-start !important;
  }
  .align-content-xl-end {
    -ms-flex-line-pack: end !important;
        align-content: flex-end !important;
  }
  .align-content-xl-center {
    -ms-flex-line-pack: center !important;
        align-content: center !important;
  }
  .align-content-xl-between {
    -ms-flex-line-pack: justify !important;
        align-content: space-between !important;
  }
  .align-content-xl-around {
    -ms-flex-line-pack: distribute !important;
        align-content: space-around !important;
  }
  .align-content-xl-stretch {
    -ms-flex-line-pack: stretch !important;
        align-content: stretch !important;
  }
  .align-self-xl-auto {
    -ms-flex-item-align: auto !important;
        align-self: auto !important;
  }
  .align-self-xl-start {
    -ms-flex-item-align: start !important;
        align-self: flex-start !important;
  }
  .align-self-xl-end {
    -ms-flex-item-align: end !important;
        align-self: flex-end !important;
  }
  .align-self-xl-center {
    -ms-flex-item-align: center !important;
        align-self: center !important;
  }
  .align-self-xl-baseline {
    -ms-flex-item-align: baseline !important;
        align-self: baseline !important;
  }
  .align-self-xl-stretch {
    -ms-flex-item-align: stretch !important;
        align-self: stretch !important;
  }
  .order-xl-first {
    -webkit-box-ordinal-group: 0 !important;
        -ms-flex-order: -1 !important;
            order: -1 !important;
  }
  .order-xl-0 {
    -webkit-box-ordinal-group: 1 !important;
        -ms-flex-order: 0 !important;
            order: 0 !important;
  }
  .order-xl-1 {
    -webkit-box-ordinal-group: 2 !important;
        -ms-flex-order: 1 !important;
            order: 1 !important;
  }
  .order-xl-2 {
    -webkit-box-ordinal-group: 3 !important;
        -ms-flex-order: 2 !important;
            order: 2 !important;
  }
  .order-xl-3 {
    -webkit-box-ordinal-group: 4 !important;
        -ms-flex-order: 3 !important;
            order: 3 !important;
  }
  .order-xl-4 {
    -webkit-box-ordinal-group: 5 !important;
        -ms-flex-order: 4 !important;
            order: 4 !important;
  }
  .order-xl-5 {
    -webkit-box-ordinal-group: 6 !important;
        -ms-flex-order: 5 !important;
            order: 5 !important;
  }
  .order-xl-last {
    -webkit-box-ordinal-group: 7 !important;
        -ms-flex-order: 6 !important;
            order: 6 !important;
  }
  .m-xl-0 {
    margin: 0 !important;
  }
  .m-xl-1 {
    margin: 0.25rem !important;
  }
  .m-xl-2 {
    margin: 0.5rem !important;
  }
  .m-xl-3 {
    margin: 1rem !important;
  }
  .m-xl-4 {
    margin: 1.5rem !important;
  }
  .m-xl-5 {
    margin: 3rem !important;
  }
  .m-xl-auto {
    margin: auto !important;
  }
  .mx-xl-0 {
    margin-right: 0 !important;
    margin-left: 0 !important;
  }
  .mx-xl-1 {
    margin-right: 0.25rem !important;
    margin-left: 0.25rem !important;
  }
  .mx-xl-2 {
    margin-right: 0.5rem !important;
    margin-left: 0.5rem !important;
  }
  .mx-xl-3 {
    margin-right: 1rem !important;
    margin-left: 1rem !important;
  }
  .mx-xl-4 {
    margin-right: 1.5rem !important;
    margin-left: 1.5rem !important;
  }
  .mx-xl-5 {
    margin-right: 3rem !important;
    margin-left: 3rem !important;
  }
  .mx-xl-auto {
    margin-right: auto !important;
    margin-left: auto !important;
  }
  .my-xl-0 {
    margin-top: 0 !important;
    margin-bottom: 0 !important;
  }
  .my-xl-1 {
    margin-top: 0.25rem !important;
    margin-bottom: 0.25rem !important;
  }
  .my-xl-2 {
    margin-top: 0.5rem !important;
    margin-bottom: 0.5rem !important;
  }
  .my-xl-3 {
    margin-top: 1rem !important;
    margin-bottom: 1rem !important;
  }
  .my-xl-4 {
    margin-top: 1.5rem !important;
    margin-bottom: 1.5rem !important;
  }
  .my-xl-5 {
    margin-top: 3rem !important;
    margin-bottom: 3rem !important;
  }
  .my-xl-auto {
    margin-top: auto !important;
    margin-bottom: auto !important;
  }
  .mt-xl-0 {
    margin-top: 0 !important;
  }
  .mt-xl-1 {
    margin-top: 0.25rem !important;
  }
  .mt-xl-2 {
    margin-top: 0.5rem !important;
  }
  .mt-xl-3 {
    margin-top: 1rem !important;
  }
  .mt-xl-4 {
    margin-top: 1.5rem !important;
  }
  .mt-xl-5 {
    margin-top: 3rem !important;
  }
  .mt-xl-auto {
    margin-top: auto !important;
  }
  .me-xl-0 {
    margin-right: 0 !important;
  }
  .me-xl-1 {
    margin-right: 0.25rem !important;
  }
  .me-xl-2 {
    margin-right: 0.5rem !important;
  }
  .me-xl-3 {
    margin-right: 1rem !important;
  }
  .me-xl-4 {
    margin-right: 1.5rem !important;
  }
  .me-xl-5 {
    margin-right: 3rem !important;
  }
  .me-xl-auto {
    margin-right: auto !important;
  }
  .mb-xl-0 {
    margin-bottom: 0 !important;
  }
  .mb-xl-1 {
    margin-bottom: 0.25rem !important;
  }
  .mb-xl-2 {
    margin-bottom: 0.5rem !important;
  }
  .mb-xl-3 {
    margin-bottom: 1rem !important;
  }
  .mb-xl-4 {
    margin-bottom: 1.5rem !important;
  }
  .mb-xl-5 {
    margin-bottom: 3rem !important;
  }
  .mb-xl-auto {
    margin-bottom: auto !important;
  }
  .ms-xl-0 {
    margin-left: 0 !important;
  }
  .ms-xl-1 {
    margin-left: 0.25rem !important;
  }
  .ms-xl-2 {
    margin-left: 0.5rem !important;
  }
  .ms-xl-3 {
    margin-left: 1rem !important;
  }
  .ms-xl-4 {
    margin-left: 1.5rem !important;
  }
  .ms-xl-5 {
    margin-left: 3rem !important;
  }
  .ms-xl-auto {
    margin-left: auto !important;
  }
  .p-xl-0 {
    padding: 0 !important;
  }
  .p-xl-1 {
    padding: 0.25rem !important;
  }
  .p-xl-2 {
    padding: 0.5rem !important;
  }
  .p-xl-3 {
    padding: 1rem !important;
  }
  .p-xl-4 {
    padding: 1.5rem !important;
  }
  .p-xl-5 {
    padding: 3rem !important;
  }
  .px-xl-0 {
    padding-right: 0 !important;
    padding-left: 0 !important;
  }
  .px-xl-1 {
    padding-right: 0.25rem !important;
    padding-left: 0.25rem !important;
  }
  .px-xl-2 {
    padding-right: 0.5rem !important;
    padding-left: 0.5rem !important;
  }
  .px-xl-3 {
    padding-right: 1rem !important;
    padding-left: 1rem !important;
  }
  .px-xl-4 {
    padding-right: 1.5rem !important;
    padding-left: 1.5rem !important;
  }
  .px-xl-5 {
    padding-right: 3rem !important;
    padding-left: 3rem !important;
  }
  .py-xl-0 {
    padding-top: 0 !important;
    padding-bottom: 0 !important;
  }
  .py-xl-1 {
    padding-top: 0.25rem !important;
    padding-bottom: 0.25rem !important;
  }
  .py-xl-2 {
    padding-top: 0.5rem !important;
    padding-bottom: 0.5rem !important;
  }
  .py-xl-3 {
    padding-top: 1rem !important;
    padding-bottom: 1rem !important;
  }
  .py-xl-4 {
    padding-top: 1.5rem !important;
    padding-bottom: 1.5rem !important;
  }
  .py-xl-5 {
    padding-top: 3rem !important;
    padding-bottom: 3rem !important;
  }
  .pt-xl-0 {
    padding-top: 0 !important;
  }
  .pt-xl-1 {
    padding-top: 0.25rem !important;
  }
  .pt-xl-2 {
    padding-top: 0.5rem !important;
  }
  .pt-xl-3 {
    padding-top: 1rem !important;
  }
  .pt-xl-4 {
    padding-top: 1.5rem !important;
  }
  .pt-xl-5 {
    padding-top: 3rem !important;
  }
  .pe-xl-0 {
    padding-right: 0 !important;
  }
  .pe-xl-1 {
    padding-right: 0.25rem !important;
  }
  .pe-xl-2 {
    padding-right: 0.5rem !important;
  }
  .pe-xl-3 {
    padding-right: 1rem !important;
  }
  .pe-xl-4 {
    padding-right: 1.5rem !important;
  }
  .pe-xl-5 {
    padding-right: 3rem !important;
  }
  .pb-xl-0 {
    padding-bottom: 0 !important;
  }
  .pb-xl-1 {
    padding-bottom: 0.25rem !important;
  }
  .pb-xl-2 {
    padding-bottom: 0.5rem !important;
  }
  .pb-xl-3 {
    padding-bottom: 1rem !important;
  }
  .pb-xl-4 {
    padding-bottom: 1.5rem !important;
  }
  .pb-xl-5 {
    padding-bottom: 3rem !important;
  }
  .ps-xl-0 {
    padding-left: 0 !important;
  }
  .ps-xl-1 {
    padding-left: 0.25rem !important;
  }
  .ps-xl-2 {
    padding-left: 0.5rem !important;
  }
  .ps-xl-3 {
    padding-left: 1rem !important;
  }
  .ps-xl-4 {
    padding-left: 1.5rem !important;
  }
  .ps-xl-5 {
    padding-left: 3rem !important;
  }
  .gap-xl-0 {
    gap: 0 !important;
  }
  .gap-xl-1 {
    gap: 0.25rem !important;
  }
  .gap-xl-2 {
    gap: 0.5rem !important;
  }
  .gap-xl-3 {
    gap: 1rem !important;
  }
  .gap-xl-4 {
    gap: 1.5rem !important;
  }
  .gap-xl-5 {
    gap: 3rem !important;
  }
  .text-xl-start {
    text-align: left !important;
  }
  .text-xl-end {
    text-align: right !important;
  }
  .text-xl-center {
    text-align: center !important;
  }
}
@media (min-width: 1400px) {
  .float-xxl-start {
    float: left !important;
  }
  .float-xxl-end {
    float: right !important;
  }
  .float-xxl-none {
    float: none !important;
  }
  .d-xxl-inline {
    display: inline !important;
  }
  .d-xxl-inline-block {
    display: inline-block !important;
  }
  .d-xxl-block {
    display: block !important;
  }
  .d-xxl-grid {
    display: grid !important;
  }
  .d-xxl-table {
    display: table !important;
  }
  .d-xxl-table-row {
    display: table-row !important;
  }
  .d-xxl-table-cell {
    display: table-cell !important;
  }
  .d-xxl-flex {
    display: -webkit-box !important;
    display: -ms-flexbox !important;
    display: flex !important;
  }
  .d-xxl-inline-flex {
    display: -webkit-inline-box !important;
    display: -ms-inline-flexbox !important;
    display: inline-flex !important;
  }
  .d-xxl-none {
    display: none !important;
  }
  .flex-xxl-fill {
    -webkit-box-flex: 1 !important;
        -ms-flex: 1 1 auto !important;
            flex: 1 1 auto !important;
  }
  .flex-xxl-row {
    -webkit-box-orient: horizontal !important;
    -webkit-box-direction: normal !important;
        -ms-flex-direction: row !important;
            flex-direction: row !important;
  }
  .flex-xxl-column {
    -webkit-box-orient: vertical !important;
    -webkit-box-direction: normal !important;
        -ms-flex-direction: column !important;
            flex-direction: column !important;
  }
  .flex-xxl-row-reverse {
    -webkit-box-orient: horizontal !important;
    -webkit-box-direction: reverse !important;
        -ms-flex-direction: row-reverse !important;
            flex-direction: row-reverse !important;
  }
  .flex-xxl-column-reverse {
    -webkit-box-orient: vertical !important;
    -webkit-box-direction: reverse !important;
        -ms-flex-direction: column-reverse !important;
            flex-direction: column-reverse !important;
  }
  .flex-xxl-grow-0 {
    -webkit-box-flex: 0 !important;
        -ms-flex-positive: 0 !important;
            flex-grow: 0 !important;
  }
  .flex-xxl-grow-1 {
    -webkit-box-flex: 1 !important;
        -ms-flex-positive: 1 !important;
            flex-grow: 1 !important;
  }
  .flex-xxl-shrink-0 {
    -ms-flex-negative: 0 !important;
        flex-shrink: 0 !important;
  }
  .flex-xxl-shrink-1 {
    -ms-flex-negative: 1 !important;
        flex-shrink: 1 !important;
  }
  .flex-xxl-wrap {
    -ms-flex-wrap: wrap !important;
        flex-wrap: wrap !important;
  }
  .flex-xxl-nowrap {
    -ms-flex-wrap: nowrap !important;
        flex-wrap: nowrap !important;
  }
  .flex-xxl-wrap-reverse {
    -ms-flex-wrap: wrap-reverse !important;
        flex-wrap: wrap-reverse !important;
  }
  .justify-content-xxl-start {
    -webkit-box-pack: start !important;
        -ms-flex-pack: start !important;
            justify-content: flex-start !important;
  }
  .justify-content-xxl-end {
    -webkit-box-pack: end !important;
        -ms-flex-pack: end !important;
            justify-content: flex-end !important;
  }
  .justify-content-xxl-center {
    -webkit-box-pack: center !important;
        -ms-flex-pack: center !important;
            justify-content: center !important;
  }
  .justify-content-xxl-between {
    -webkit-box-pack: justify !important;
        -ms-flex-pack: justify !important;
            justify-content: space-between !important;
  }
  .justify-content-xxl-around {
    -ms-flex-pack: distribute !important;
        justify-content: space-around !important;
  }
  .justify-content-xxl-evenly {
    -webkit-box-pack: space-evenly !important;
        -ms-flex-pack: space-evenly !important;
            justify-content: space-evenly !important;
  }
  .align-items-xxl-start {
    -webkit-box-align: start !important;
        -ms-flex-align: start !important;
            align-items: flex-start !important;
  }
  .align-items-xxl-end {
    -webkit-box-align: end !important;
        -ms-flex-align: end !important;
            align-items: flex-end !important;
  }
  .align-items-xxl-center {
    -webkit-box-align: center !important;
        -ms-flex-align: center !important;
            align-items: center !important;
  }
  .align-items-xxl-baseline {
    -webkit-box-align: baseline !important;
        -ms-flex-align: baseline !important;
            align-items: baseline !important;
  }
  .align-items-xxl-stretch {
    -webkit-box-align: stretch !important;
        -ms-flex-align: stretch !important;
            align-items: stretch !important;
  }
  .align-content-xxl-start {
    -ms-flex-line-pack: start !important;
        align-content: flex-start !important;
  }
  .align-content-xxl-end {
    -ms-flex-line-pack: end !important;
        align-content: flex-end !important;
  }
  .align-content-xxl-center {
    -ms-flex-line-pack: center !important;
        align-content: center !important;
  }
  .align-content-xxl-between {
    -ms-flex-line-pack: justify !important;
        align-content: space-between !important;
  }
  .align-content-xxl-around {
    -ms-flex-line-pack: distribute !important;
        align-content: space-around !important;
  }
  .align-content-xxl-stretch {
    -ms-flex-line-pack: stretch !important;
        align-content: stretch !important;
  }
  .align-self-xxl-auto {
    -ms-flex-item-align: auto !important;
        align-self: auto !important;
  }
  .align-self-xxl-start {
    -ms-flex-item-align: start !important;
        align-self: flex-start !important;
  }
  .align-self-xxl-end {
    -ms-flex-item-align: end !important;
        align-self: flex-end !important;
  }
  .align-self-xxl-center {
    -ms-flex-item-align: center !important;
        align-self: center !important;
  }
  .align-self-xxl-baseline {
    -ms-flex-item-align: baseline !important;
        align-self: baseline !important;
  }
  .align-self-xxl-stretch {
    -ms-flex-item-align: stretch !important;
        align-self: stretch !important;
  }
  .order-xxl-first {
    -webkit-box-ordinal-group: 0 !important;
        -ms-flex-order: -1 !important;
            order: -1 !important;
  }
  .order-xxl-0 {
    -webkit-box-ordinal-group: 1 !important;
        -ms-flex-order: 0 !important;
            order: 0 !important;
  }
  .order-xxl-1 {
    -webkit-box-ordinal-group: 2 !important;
        -ms-flex-order: 1 !important;
            order: 1 !important;
  }
  .order-xxl-2 {
    -webkit-box-ordinal-group: 3 !important;
        -ms-flex-order: 2 !important;
            order: 2 !important;
  }
  .order-xxl-3 {
    -webkit-box-ordinal-group: 4 !important;
        -ms-flex-order: 3 !important;
            order: 3 !important;
  }
  .order-xxl-4 {
    -webkit-box-ordinal-group: 5 !important;
        -ms-flex-order: 4 !important;
            order: 4 !important;
  }
  .order-xxl-5 {
    -webkit-box-ordinal-group: 6 !important;
        -ms-flex-order: 5 !important;
            order: 5 !important;
  }
  .order-xxl-last {
    -webkit-box-ordinal-group: 7 !important;
        -ms-flex-order: 6 !important;
            order: 6 !important;
  }
  .m-xxl-0 {
    margin: 0 !important;
  }
  .m-xxl-1 {
    margin: 0.25rem !important;
  }
  .m-xxl-2 {
    margin: 0.5rem !important;
  }
  .m-xxl-3 {
    margin: 1rem !important;
  }
  .m-xxl-4 {
    margin: 1.5rem !important;
  }
  .m-xxl-5 {
    margin: 3rem !important;
  }
  .m-xxl-auto {
    margin: auto !important;
  }
  .mx-xxl-0 {
    margin-right: 0 !important;
    margin-left: 0 !important;
  }
  .mx-xxl-1 {
    margin-right: 0.25rem !important;
    margin-left: 0.25rem !important;
  }
  .mx-xxl-2 {
    margin-right: 0.5rem !important;
    margin-left: 0.5rem !important;
  }
  .mx-xxl-3 {
    margin-right: 1rem !important;
    margin-left: 1rem !important;
  }
  .mx-xxl-4 {
    margin-right: 1.5rem !important;
    margin-left: 1.5rem !important;
  }
  .mx-xxl-5 {
    margin-right: 3rem !important;
    margin-left: 3rem !important;
  }
  .mx-xxl-auto {
    margin-right: auto !important;
    margin-left: auto !important;
  }
  .my-xxl-0 {
    margin-top: 0 !important;
    margin-bottom: 0 !important;
  }
  .my-xxl-1 {
    margin-top: 0.25rem !important;
    margin-bottom: 0.25rem !important;
  }
  .my-xxl-2 {
    margin-top: 0.5rem !important;
    margin-bottom: 0.5rem !important;
  }
  .my-xxl-3 {
    margin-top: 1rem !important;
    margin-bottom: 1rem !important;
  }
  .my-xxl-4 {
    margin-top: 1.5rem !important;
    margin-bottom: 1.5rem !important;
  }
  .my-xxl-5 {
    margin-top: 3rem !important;
    margin-bottom: 3rem !important;
  }
  .my-xxl-auto {
    margin-top: auto !important;
    margin-bottom: auto !important;
  }
  .mt-xxl-0 {
    margin-top: 0 !important;
  }
  .mt-xxl-1 {
    margin-top: 0.25rem !important;
  }
  .mt-xxl-2 {
    margin-top: 0.5rem !important;
  }
  .mt-xxl-3 {
    margin-top: 1rem !important;
  }
  .mt-xxl-4 {
    margin-top: 1.5rem !important;
  }
  .mt-xxl-5 {
    margin-top: 3rem !important;
  }
  .mt-xxl-auto {
    margin-top: auto !important;
  }
  .me-xxl-0 {
    margin-right: 0 !important;
  }
  .me-xxl-1 {
    margin-right: 0.25rem !important;
  }
  .me-xxl-2 {
    margin-right: 0.5rem !important;
  }
  .me-xxl-3 {
    margin-right: 1rem !important;
  }
  .me-xxl-4 {
    margin-right: 1.5rem !important;
  }
  .me-xxl-5 {
    margin-right: 3rem !important;
  }
  .me-xxl-auto {
    margin-right: auto !important;
  }
  .mb-xxl-0 {
    margin-bottom: 0 !important;
  }
  .mb-xxl-1 {
    margin-bottom: 0.25rem !important;
  }
  .mb-xxl-2 {
    margin-bottom: 0.5rem !important;
  }
  .mb-xxl-3 {
    margin-bottom: 1rem !important;
  }
  .mb-xxl-4 {
    margin-bottom: 1.5rem !important;
  }
  .mb-xxl-5 {
    margin-bottom: 3rem !important;
  }
  .mb-xxl-auto {
    margin-bottom: auto !important;
  }
  .ms-xxl-0 {
    margin-left: 0 !important;
  }
  .ms-xxl-1 {
    margin-left: 0.25rem !important;
  }
  .ms-xxl-2 {
    margin-left: 0.5rem !important;
  }
  .ms-xxl-3 {
    margin-left: 1rem !important;
  }
  .ms-xxl-4 {
    margin-left: 1.5rem !important;
  }
  .ms-xxl-5 {
    margin-left: 3rem !important;
  }
  .ms-xxl-auto {
    margin-left: auto !important;
  }
  .p-xxl-0 {
    padding: 0 !important;
  }
  .p-xxl-1 {
    padding: 0.25rem !important;
  }
  .p-xxl-2 {
    padding: 0.5rem !important;
  }
  .p-xxl-3 {
    padding: 1rem !important;
  }
  .p-xxl-4 {
    padding: 1.5rem !important;
  }
  .p-xxl-5 {
    padding: 3rem !important;
  }
  .px-xxl-0 {
    padding-right: 0 !important;
    padding-left: 0 !important;
  }
  .px-xxl-1 {
    padding-right: 0.25rem !important;
    padding-left: 0.25rem !important;
  }
  .px-xxl-2 {
    padding-right: 0.5rem !important;
    padding-left: 0.5rem !important;
  }
  .px-xxl-3 {
    padding-right: 1rem !important;
    padding-left: 1rem !important;
  }
  .px-xxl-4 {
    padding-right: 1.5rem !important;
    padding-left: 1.5rem !important;
  }
  .px-xxl-5 {
    padding-right: 3rem !important;
    padding-left: 3rem !important;
  }
  .py-xxl-0 {
    padding-top: 0 !important;
    padding-bottom: 0 !important;
  }
  .py-xxl-1 {
    padding-top: 0.25rem !important;
    padding-bottom: 0.25rem !important;
  }
  .py-xxl-2 {
    padding-top: 0.5rem !important;
    padding-bottom: 0.5rem !important;
  }
  .py-xxl-3 {
    padding-top: 1rem !important;
    padding-bottom: 1rem !important;
  }
  .py-xxl-4 {
    padding-top: 1.5rem !important;
    padding-bottom: 1.5rem !important;
  }
  .py-xxl-5 {
    padding-top: 3rem !important;
    padding-bottom: 3rem !important;
  }
  .pt-xxl-0 {
    padding-top: 0 !important;
  }
  .pt-xxl-1 {
    padding-top: 0.25rem !important;
  }
  .pt-xxl-2 {
    padding-top: 0.5rem !important;
  }
  .pt-xxl-3 {
    padding-top: 1rem !important;
  }
  .pt-xxl-4 {
    padding-top: 1.5rem !important;
  }
  .pt-xxl-5 {
    padding-top: 3rem !important;
  }
  .pe-xxl-0 {
    padding-right: 0 !important;
  }
  .pe-xxl-1 {
    padding-right: 0.25rem !important;
  }
  .pe-xxl-2 {
    padding-right: 0.5rem !important;
  }
  .pe-xxl-3 {
    padding-right: 1rem !important;
  }
  .pe-xxl-4 {
    padding-right: 1.5rem !important;
  }
  .pe-xxl-5 {
    padding-right: 3rem !important;
  }
  .pb-xxl-0 {
    padding-bottom: 0 !important;
  }
  .pb-xxl-1 {
    padding-bottom: 0.25rem !important;
  }
  .pb-xxl-2 {
    padding-bottom: 0.5rem !important;
  }
  .pb-xxl-3 {
    padding-bottom: 1rem !important;
  }
  .pb-xxl-4 {
    padding-bottom: 1.5rem !important;
  }
  .pb-xxl-5 {
    padding-bottom: 3rem !important;
  }
  .ps-xxl-0 {
    padding-left: 0 !important;
  }
  .ps-xxl-1 {
    padding-left: 0.25rem !important;
  }
  .ps-xxl-2 {
    padding-left: 0.5rem !important;
  }
  .ps-xxl-3 {
    padding-left: 1rem !important;
  }
  .ps-xxl-4 {
    padding-left: 1.5rem !important;
  }
  .ps-xxl-5 {
    padding-left: 3rem !important;
  }
  .gap-xxl-0 {
    gap: 0 !important;
  }
  .gap-xxl-1 {
    gap: 0.25rem !important;
  }
  .gap-xxl-2 {
    gap: 0.5rem !important;
  }
  .gap-xxl-3 {
    gap: 1rem !important;
  }
  .gap-xxl-4 {
    gap: 1.5rem !important;
  }
  .gap-xxl-5 {
    gap: 3rem !important;
  }
  .text-xxl-start {
    text-align: left !important;
  }
  .text-xxl-end {
    text-align: right !important;
  }
  .text-xxl-center {
    text-align: center !important;
  }
}
@media (min-width: 1200px) {
  .fs-1 {
    font-size: 2.5rem !important;
  }
  .fs-2 {
    font-size: 2rem !important;
  }
  .fs-3 {
    font-size: 1.75rem !important;
  }
  .fs-4 {
    font-size: 1.5rem !important;
  }
}
@media print {
  .d-print-inline {
    display: inline !important;
  }
  .d-print-inline-block {
    display: inline-block !important;
  }
  .d-print-block {
    display: block !important;
  }
  .d-print-grid {
    display: grid !important;
  }
  .d-print-table {
    display: table !important;
  }
  .d-print-table-row {
    display: table-row !important;
  }
  .d-print-table-cell {
    display: table-cell !important;
  }
  .d-print-flex {
    display: -webkit-box !important;
    display: -ms-flexbox !important;
    display: flex !important;
  }
  .d-print-inline-flex {
    display: -webkit-inline-box !important;
    display: -ms-inline-flexbox !important;
    display: inline-flex !important;
  }
  .d-print-none {
    display: none !important;
  }
}
/* quattrocento-regular - latin */
@font-face {
  font-display: swap; /* Check https://developer.mozilla.org/en-US/docs/Web/CSS/@font-face/font-display for other options. */
  font-family: "Quattrocento";
  font-style: normal;
  font-weight: 400;
  src: url("../fonts/quattrocento/quattrocento-v17-latin-regular.eot"); /* IE9 Compat Modes */
  src: url("../fonts/quattrocento/quattrocento-v17-latin-regular.eot?#iefix") format("embedded-opentype"), url("../fonts/quattrocento/quattrocento-v17-latin-regular.woff2") format("woff2"), url("../fonts/quattrocento/quattrocento-v17-latin-regular.woff") format("woff"), url("../fonts/quattrocento/quattrocento-v17-latin-regular.ttf") format("truetype"), url("../fonts/quattrocento/quattrocento-v17-latin-regular.svg#Quattrocento") format("svg"); /* Legacy iOS */
}
/* quattrocento-700 - latin */
@font-face {
  font-display: swap; /* Check https://developer.mozilla.org/en-US/docs/Web/CSS/@font-face/font-display for other options. */
  font-family: "Quattrocento";
  font-style: normal;
  font-weight: 700;
  src: url("../fonts/quattrocento/quattrocento-v17-latin-700.eot"); /* IE9 Compat Modes */
  src: url("../fonts/quattrocento/quattrocento-v17-latin-700.eot?#iefix") format("embedded-opentype"), url("../fonts/quattrocento/quattrocento-v17-latin-700.woff2") format("woff2"), url("../fonts/quattrocento/quattrocento-v17-latin-700.woff") format("woff"), url("../fonts/quattrocento/quattrocento-v17-latin-700.ttf") format("truetype"), url("../fonts/quattrocento/quattrocento-v17-latin-700.svg#Quattrocento") format("svg"); /* Legacy iOS */
}
/* kaushan-script-regular - latin */
@font-face {
  font-display: swap; /* Check https://developer.mozilla.org/en-US/docs/Web/CSS/@font-face/font-display for other options. */
  font-family: "Kaushan Script";
  font-style: normal;
  font-weight: 400;
  src: url("../fonts/kaushan/kaushan-script-v14-latin-regular.eot"); /* IE9 Compat Modes */
  src: url("../fonts/kaushan/kaushan-script-v14-latin-regular.eot?#iefix") format("embedded-opentype"), url("../fonts/kaushan/kaushan-script-v14-latin-regular.woff2") format("woff2"), url("../fonts/kaushan/kaushan-script-v14-latin-regular.woff") format("woff"), url("../fonts/kaushan/kaushan-script-v14-latin-regular.ttf") format("truetype"), url("../fonts/kaushan/kaushan-script-v14-latin-regular.svg#KaushanScript") format("svg"); /* Legacy iOS */
}
input[type=date] {
  position: relative;
}

/* create a new arrow, because we are going to mess up the native one
see "List of symbols" below if you want another, you could also try to add a font-awesome icon.. */
input[type=date]:after {
  font-family: "Font Awesome 6 Free";
  content: "\f133";
  font-weight: 900;
  color: #555;
  padding: 0 5px;
}

/* change color of symbol on hover */
input[type=date]:hover:after {
  color: #CD6646;
}

/* make the native arrow invisible and stretch it over the whole field so you can click anywhere in the input field to trigger the native datepicker*/
input[type=date]::-webkit-calendar-picker-indicator {
  position: absolute;
  top: 0;
  left: 0;
  right: 0;
  bottom: 0;
  width: auto;
  height: auto;
  color: transparent;
  background: transparent;
}

/* adjust increase/decrease button */
input[type=date]::-webkit-inner-spin-button {
  z-index: 1;
}

/* adjust clear button */
input[type=date]::-webkit-clear-button {
  z-index: 1;
}

body.shop {
  padding-top: 100px;
  font-family: "Quattrocento" serif;
  background-color: var(--bs-light);
}
@media screen and (max-width: 768px) {
  body.shop {
    padding-top: 0px;
  }
}
body.shop .jumbotron {
  margin-top: -100px;
  margin-bottom: 64px;
  margin-bottom: 4rem;
}
body.shop .product-card h2, body.shop .product-card .h2 {
  font-size: 25.6px;
  font-size: 1.6rem;
}

.nav-bg-dark {
  background-color: var(--bs-dark);
}

.btn-primary {
  --bs-btn-color: var(--bs-white);
  --bs-btn-hover-color: var(--bs-white);
}

.table-light {
  --bs-table-bg: var(--bs-white);
  --bs-table-hover-bg: var(--bs-gray-200);
}

html,
body {
  height: 100%;
}

<<<<<<< HEAD
body {
  background-color: #F3ECD2;
=======
.handwriting {
  font-family: "Kaushan Script";
>>>>>>> 5b02413a
}

h1[id]::before, [id].h1::before,
h2[id]::before,
[id].h2::before,
h3[id]::before,
[id].h3::before,
h4[id]::before,
[id].h4::before,
.anchor::before {
  content: "";
  display: block;
  height: 120px;
  margin-top: -120px;
  visibility: hidden;
}

.cart-badge {
  position: absolute;
  top: -15px;
  right: -15px;
  z-index: 100;
  width: 37px;
  height: 37px;
  color: #fff;
}
.cart-badge .fas {
  position: absolute;
  top: 50%;
  left: 50%;
  -webkit-transform: translateX(-50%) translateY(-50%);
          transform: translateX(-50%) translateY(-50%);
}
.cart-badge .qty {
  position: absolute;
  top: -7px;
  right: -7px;
  background-color: #fff;
  width: 22px;
  height: 22px;
  border-radius: 100%;
  font-size: 16px;
  font-size: 1rem;
  color: #CD6646;
  font-weight: bold;
  display: -webkit-box;
  display: -ms-flexbox;
  display: flex;
  -webkit-box-align: center;
      -ms-flex-align: center;
          align-items: center;
  -webkit-box-pack: center;
      -ms-flex-pack: center;
          justify-content: center;
}

.text-shadow {
  text-shadow: 2px 4px 3px rgba(0, 0, 0, 0.3);
}

.bottom-20 {
  bottom: 20px;
}

.start-20 {
  left: 20px;
}

.popover-body {
  padding: 6.4px;
  padding: 0.4rem;
}

.alert ul, .alert p {
  margin-bottom: 0;
}

.btn-xs {
  border-radius: 0.2rem;
  font-size: 10.8px;
  font-size: 0.675rem;
  padding: 1.6px 3.2px;
  padding: 0.1rem 0.2rem;
}

.card {
  border: none;
  -webkit-box-shadow: 2px 2px 4px rgba(0, 0, 0, 0.25);
          box-shadow: 2px 2px 4px rgba(0, 0, 0, 0.25);
  border-radius: 5px;
}

.min-height-500  {
  min-height: 500px;
}

.hyphens-auto {
  -webkit-hyphens: auto;
      -ms-hyphens: auto;
          hyphens: auto;
}

.position-absolute-not-mobile {
  position: absolute;
}
@media (max-width: 768px) {
  .position-absolute-not-mobile {
    position: static;
  }
}

.form-input-lg {
  font-size: 24px;
  font-size: 1.5rem;
}

.form-select-lg {
  font-size: 24px;
  font-size: 1.5rem;
}

.form-select-xs {
  border-radius: 0.2rem;
  font-size: 14px;
  font-size: 14px;
  font-size: 0.875rem;
  padding-bottom: 1.6px;
  padding-bottom: 0.1rem;
  padding-left: 1.6px;
  padding-left: 0.1rem;
  padding-top: 1.6px;
  padding-top: 0.1rem;
  padding-right: 1.6px;
  padding-right: 0.1rem;
  font-weight: bold;
  background-position: right center;
}

.logo {
  text-decoration: none;
}
.logo.large {
  font-weight: bold;
  font-size: 64px;
  font-size: 4rem;
  padding: 24px;
  padding: 1.5rem;
  margin-top: 24px;
  margin-top: 1.5rem;
  margin-bottom: 24px;
  margin-bottom: 1.5rem;
}
.logo.small {
  font-weight: bold;
  font-size: 32px;
  font-size: 2rem;
  padding: 8px;
  padding: 0.5rem;
  margin-top: 12.8px;
  margin-top: 0.8rem;
  margin-bottom: 12.8px;
  margin-bottom: 0.8rem;
}
.logo.white {
  color: #fff !important;
}

.quantity {
  display: inline-block;
  min-width: 32px;
  min-width: 48px;
  min-width: 3rem;
  text-align: right;
}

.border-top-2 {
  border-top-width: 3px !important;
}

.weight {
  display: inline-block;
  min-width: 100px;
  text-align: right;
  padding-right: 8px;
  padding-right: 0.5rem;
}

button[aria-expanded=true] .fa-chevron-right {
  display: none;
}

button[aria-expanded=false] .fa-chevron-down {
  display: none;
}

.navbar {
  --bs-navbar-nav-link-padding-x: 0;
  --bs-navbar-toggler-padding-y: 0;
}

nav .nav-item {
  margin-left: 11.2px;
  margin-left: 0.7rem;
  margin-right: 11.2px;
  margin-right: 0.7rem;
  position: relative;
}
nav .nav-item.active .nav-link {
  border-bottom: 2px solid #fff;
}
nav .nav-link {
  color: #fff;
}
nav .nav-link:hover, nav .nav-link:focus {
  color: #fff;
}

.spacer-1 {
  margin-bottom: 16px;
  margin-bottom: 1rem;
}

.spacer-2 {
  margin-bottom: 32px;
  margin-bottom: 2rem;
}

.spacer-3 {
  margin-bottom: 48px;
  margin-bottom: 3rem;
}

.spacer-4 {
  margin-bottom: 64px;
  margin-bottom: 4rem;
}

@media (max-width: 576px) {
  .spacer-mobile-1 {
    margin-bottom: 1rem;
  }
  .spacer-mobile-2 {
    margin-bottom: 2rem;
  }
  .spacer-mobile-3 {
    margin-bottom: 3rem;
  }
  .spacer-mobile-4 {
    margin-bottom: 4rem;
  }
}
.horizontal-ruler {
  min-height: 200px;
}
.horizontal-ruler hr {
  margin-top: 97px;
}

.mb-10 {
  margin-bottom: 80px;
  margin-bottom: 5rem;
}

.mt-10 {
  margin-top: 80px;
  margin-top: 5rem;
}

.primary-gradient {
  background-image: -webkit-gradient(linear, left bottom, right top, from(#051937), color-stop(#0a2250), color-stop(#1b2a69), color-stop(#313182), to(#4c3699));
  background-image: linear-gradient(to right top, #051937, #0a2250, #1b2a69, #313182, #4c3699);
}

.jumbotron {
  height: 100vh;
  min-height: 600px;
  background-size: cover;
  background-position: center;
  background-repeat: no-repeat;
}

.mr--1 {
  margin-right: -16px;
  margin-right: -1rem;
}

.ml--1 {
  margin-left: -16px;
  margin-left: -1rem;
}

.pos-select {
  width: 100%;
  max-width: 150px;
}

@media print {
  tbody {
    display: block;
    page-break-inside: avoid;
    page-break-before: avoid;
  }
  table,
  tr {
    width: 100%;
  }
  .pagebreak {
    page-break-before: always;
  } /* page-break-after works, as well */
}
.tr-collapsed > td {
  padding: 0;
  padding-left: 16px;
  padding-left: 1rem;
  border-bottom-width: 2px;
}

.tr-no-border-bottom > td {
  border-bottom-width: 0;
  background-color: var(--bs-table-bg);
}

.list-group.list-group-root .list-group {
  margin-bottom: 0;
  border: 0;
}
.list-group.list-group-root .list-group-item {
  border-radius: 0;
  border-width: 1px 0 0 0;
}
.list-group.list-group-root > .list-group-item:first-child {
  border-top-width: 0;
}
.list-group.list-group-root > .list-group > .list-group-item {
  padding-left: 30px;
}
.list-group.list-group-root > .list-group > .list-group > .list-group-item {
  padding-left: 45px;
}

.input-group .form-control {
  border-radius: 0.2rem;
  font-size: 14px;
  font-size: 0.875rem;
  padding: 4px 8px;
  padding: 0.25rem 0.5rem;
}

.input-group .input-group-text {
  border-radius: 0.2rem;
  font-size: 14px;
  font-size: 0.875rem;
  padding: 4px 8px;
  padding: 0.25rem 0.5rem;
}

textarea {
  margin-bottom: 8px;
  margin-bottom: 0.5rem;
}

.resize-none textarea {
  resize: none;
}

.badge.top-right {
  position: absolute;
  right: -15px;
  top: -10px;
  z-index: 10;
}

.badge.top-middle {
  position: absolute;
  left: 50%;
  top: 10%;
  z-index: 10;
  -webkit-transform: translateX(-50%);
          transform: translateX(-50%);
}

.right-5 {
  right: 5px;
}

.opacity-60 {
  opacity: 0.6;
}

.sidebar-toggler {
  display: none;
  position: absolute;
  top: 15px;
  vertical-align: top;
  margin-left: -50px;
  margin-right: 10px;
  width: 70px;
  height: 70px;
  background-color: #CD6646;
  color: #fff;
  border: none;
  border-radius: 50%;
}
.sidebar-toggler .badge {
  position: absolute;
  top: 0;
  right: 0;
}
.sidebar-toggler .fas {
  padding-left: 20px;
  font-size: 24px;
  font-size: 1.5rem;
}
.sidebar-toggler:focus {
  outline: none;
  color: #fff;
}

.sidebar-toggler-hide {
  display: none;
  position: absolute;
  right: 0;
  top: 15px;
  width: 35px;
  height: 35px;
  background-color: #CD6646;
  border-radius: 50%;
  margin-right: -17.5px;
  color: #fff;
}
.sidebar-toggler-hide:hover {
  cursor: pointer;
}
.sidebar-toggler-hide .fas {
  position: absolute;
  left: 50%;
  top: 50%;
  -webkit-transform: translateX(-50%) translateY(-50%);
          transform: translateX(-50%) translateY(-50%);
}

@media (max-width: 768px) {
  .fs-xs-6 {
    font-size: 0.9rem;
  }
  .sidebar-toggler-hide {
    display: none;
  }
  .sidebar-toggler {
    display: block;
  }
  .sidebar {
    display: none;
    position: fixed;
    z-index: 10;
  }
}<|MERGE_RESOLUTION|>--- conflicted
+++ resolved
@@ -12581,13 +12581,12 @@
   height: 100%;
 }
 
-<<<<<<< HEAD
 body {
   background-color: #F3ECD2;
-=======
+}
+
 .handwriting {
   font-family: "Kaushan Script";
->>>>>>> 5b02413a
 }
 
 h1[id]::before, [id].h1::before,
