--- conflicted
+++ resolved
@@ -195,12 +195,7 @@
     def get_wheats(self):
         wheats = ""
         total_weight_flour = self.total_weight_flour
-<<<<<<< HEAD
         for category in Category.objects.filter(path__startswith="{}{}".format(Category.objects.get(slug='flour').path, '0')):
-=======
-        flour_path = Category.objects.filter(slug="flour").values()[0]['path'] + "0"
-        for category in Category.objects.filter(path__startswith=flour_path):
->>>>>>> ba4327e5
             weight = Product.calculate_total_weight_by_category(self, category)
             if weight:
                 if wheats:
