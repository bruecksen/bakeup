--- conflicted
+++ resolved
@@ -76,11 +76,8 @@
     emaiL_use_tls = models.BooleanField(default=False)
     email_subject_prefix = models.CharField(max_length=1024, blank=True, null=True)
     show_full_name_delivery_bill = models.BooleanField(default=True)
-<<<<<<< HEAD
     show_remaining_products = models.BooleanField(default=False)
-=======
     user_registration_fields = ChoiceArrayField(models.CharField(max_length=24, choices=RegistrationFieldOption.choices), default=default_registration_fields)
->>>>>>> cac0b5f9
     
 
 class ClientInfo(models.Model):
