--- conflicted
+++ resolved
@@ -210,11 +210,8 @@
                     'form': form
                 })
             context['production_day_products'] = production_day_products
-<<<<<<< HEAD
         context['point_of_sales'] = PointOfSale.objects.all()
-=======
         context['show_remaining_products'] = self.request.tenant.clientsetting.show_remaining_products
->>>>>>> 4685ec50
         return context
 
 
