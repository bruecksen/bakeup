--- conflicted
+++ resolved
@@ -28,13 +28,8 @@
       <a href="{% url 'workshop:order-list' %}?production_day={{ object.pk }}" class="btn btn-sm btn-primary"><i class="fas fa-shopping-basket"></i> Show orders</a>
       <a href="{% url 'workshop:production-plan-production-day' pk=object.pk %}" class="btn btn-sm btn-primary{% if not object.production_plans.exists %} disabled{% endif %}"><i class="fas fa-sliders"></i> Show plans</a>
       <a href="{% url 'workshop:production-day-meta-product' pk=object.pk %}?next={{ object.get_absolute_url }}" class="btn btn-primary"><i class="fas fa-retweet"></i> Abos</a>
-<<<<<<< HEAD
       <a href="{% url 'workshop:production-day-reminder' production_day=object.pk %}?next={{ object.get_absolute_url }}" class="btn btn-primary"><i class="fas fa-envelope"></i> Reminder</a>
-      <a href="{% url 'workshop:order-list' %}?production_day={{ object.pk }}&_export=csv" class="btn btn-primary"><i class="fas fa-file-download"></i> Export as CSV</a>
-=======
-      <a href="{% url 'workshop:production-day-reminder' pk=object.pk %}?next={{ object.get_absolute_url }}" class="btn btn-primary"><i class="fas fa-envelope"></i> Reminder</a>
       <a href="{% url 'workshop:production-day-export' pk=object.pk %}" class="btn btn-primary"><i class="fas fa-file-download"></i> Export as CSV</a>
->>>>>>> b4a6fe60
     </div>
   </div>
 </div>
