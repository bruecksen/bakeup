--- conflicted
+++ resolved
@@ -48,10 +48,5 @@
 {% endblock content %}
 
 {% block footer %}
-<<<<<<< HEAD
-{% include "shop/includes/footer.html" %}
-
-=======
 {% include 'shop/includes/footer.html' %}
->>>>>>> bbbcebd9
 {% endblock footer %}